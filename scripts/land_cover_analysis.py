import os, sys, copy, datetime, pickle
import itertools
import time, datetime
import numpy as np
import json
import shutil
from numpy.core.multiarray import square
from numpy.testing import print_assert_equal
import rasterio
import xarray as xr
import rioxarray as rxr
import rtree
import scipy.spatial
import sklearn.cluster, sklearn.model_selection
from tqdm import tqdm
import shapely as shp
import shapely.validation
# from rasterio.zfeatures import shapes
# from shapely.geometry import shape
import pandas as pd
import geopandas as gpd
from geocube.api.core import make_geocube
# import gdal, osr
from osgeo import gdal, osr
# import libpysal
import loadpaths
import patchify 
import torch
# from torch import nn
import torch.nn.functional as F
from torch.utils.data import TensorDataset, DataLoader
import segmentation_models_pytorch as smp

path_dict = loadpaths.loadpaths()

def create_timestamp():
    dt = datetime.datetime.now()
    timestamp = str(dt.date()) + '-' + str(dt.hour).zfill(2) + str(dt.minute).zfill(2)
    return timestamp

def assert_epsg(epsg, project_epsg=27700):
    '''Check epsg against reference (project) epsg'''
    if type(epsg) != int:
        epsg = int(epsg)
    assert epsg == project_epsg, f'EPSG {epsg} is not project EPSG ({project_epsg})'

def load_tiff(tiff_file_path, datatype='np', verbose=0):
    '''Load tiff file as np or da'''
    with rasterio.open(tiff_file_path) as f:
        if verbose > 0:
            print(f.profile)
        if datatype == 'np':  # handle different file types 
            im = f.read()
            assert type(im) == np.ndarray
        elif datatype == 'da':
            im = rxr.open_rasterio(f)
            assert type(im) == xr.DataArray
        else:
            assert False, 'datatype should be np or da'

    return im 

def get_all_tifs_from_dir(dirpath):
    '''Return list of tifs from dir path'''
    assert type(dirpath) == str
    list_tifs = [os.path.join(dirpath, x) for x in os.listdir(dirpath) if x[-4:] == '.tif']
    return list_tifs 

def get_all_tifs_from_subdirs(dirpath):
    '''Get all tiffs from all subdirs of dir'''
    list_tiffs = []
    list_subdirs = [x for x in os.listdir(dirpath) if os.path.isdir(os.path.join(dirpath, x))]
    for sd in list_subdirs:
        list_tiff_subdir = get_all_tifs_from_dir(os.path.join(dirpath, sd))
        list_tiffs.append(list_tiff_subdir)

    list_tiffs = sum(list_tiffs, [])
    return list_tiffs

def load_coords_from_geotiff(tiff_file_path, project_epsg=27700):
    '''Create rectangular polygon based on coords of geotiff file'''
    ## from https://stackoverflow.com/questions/50191648/gis-geotiff-gdal-python-how-to-get-coordinates-from-pixel and https://gis.stackexchange.com/questions/126467/determining-if-shapefile-and-raster-overlap-in-python-using-ogr-gdal
    raster = gdal.Open(tiff_file_path)
    raster_epsg = int(osr.SpatialReference(raster.GetProjection()).GetAttrValue('AUTHORITY', 1))
    assert_epsg(raster_epsg, project_epsg=project_epsg)
    x_left, px_width, x_rot, y_top, y_rot, px_height = raster.GetGeoTransform()
    # print(raster.GetGeoTransform())
    n_pix_x = raster.RasterXSize
    n_pix_y = raster.RasterYSize
    x_right = x_left + n_pix_x * px_width
    y_bottom = y_top + n_pix_y * px_height

     # # print(x_left, x_right, y_bottom, y_top)
    # # supposing x and y are your pixel coordinate this is how to get the coordinate in space:
    # pix_x = 1000
    # pix_y= 4000
    # posX = px_width * pix_x + x_rot * pix_y + x_left
    # posY = y_rot * pix_x + px_height * pix_y + y_top
        # # shift to the center of the pixel
    # posX += px_width / 2.0
    # posY += px_height / 2.0
    # # print(posX, posY)
    
    square_coords = shp.geometry.Polygon(zip([x_left, x_right, x_right, x_left], [y_bottom, y_bottom, y_top, y_top]))
    name_tile = tiff_file_path.split('/')[-1].rstrip('.tif')
    return square_coords, name_tile, raster_epsg

def create_df_with_tiff_coords(tiff_paths, verbose=0):
    '''Create df with image tile polygons of all tifs in tiff_paths list'''
    if type(tiff_paths) == str:  # if only one path given as str, turn into list for compatibility
        tiff_paths = [tiff_paths] 

    if verbose > 0:
        print(f'Loading {len(tiff_paths)} tiff files')

    list_coords, list_names = [], []
    prev_epsg = None
    for i_tile, tile_path in enumerate(tiff_paths):
        if verbose > 1:
            print(i_tile, tile_path)
        square_coords, name_tile, raster_epsg = load_coords_from_geotiff(tiff_file_path=tile_path)
        list_coords.append(square_coords)
        list_names.append(name_tile)

        if i_tile > 0:  # ensure epsg stays consistent 
            assert raster_epsg == prev_epsg
        prev_epsg = raster_epsg

    df_tile = gpd.GeoDataFrame(pd.DataFrame({'name': list_names}),
                                             crs=f'epsg:{raster_epsg}', geometry=list_coords)
    
    return df_tile

# def load_geo_tiff(tiff_file_path, datatype='np', verbose=0):
#     ## image
#     im = load_tiff(tiff_file_path=tiff_file_path, datatype=datatype, verbose=verbose)

#     # coords 
#     df_tile = load_coords_from_geotiff(tiff_file_path=tiff_file_path)

#     return im, df_tile

def load_pols(pol_path):
    '''Load shape file'''
    df_pols = gpd.read_file(pol_path)
    if df_pols.crs is not None:
        assert_epsg(df_pols.crs.to_epsg())
    else:
        print('WARNING: no crs found in shape file. Continuing without crs check.')
    return df_pols 

def load_landcover(pol_path, col_class_ind='LC_N_80', col_class_names='LC_D_80'):
    '''Load shp file of land cover 80s and 70s (expect that format and attributes)'''
    df_lc = load_pols(pol_path)
    assert col_class_ind in df_lc.columns and col_class_names in df_lc.columns
    inds_classes = np.unique(df_lc[col_class_ind])  # inds corresponding to classes
    dict_classes = {}
    for ind in inds_classes:
        lc_class = np.unique(df_lc[df_lc[col_class_ind] == ind][col_class_names])
        assert len(lc_class) == 1, 'class inds do not uniquely correspond to class names'
        lc_class = lc_class[0]
        assert type(lc_class) == str
        dict_classes[ind] = lc_class  # create mapping 
        
    return df_lc, dict_classes  

def fix_format_class_codes(arr_codes):
    '''Get array of codes in format of A1a'''
    assert type(arr_codes) == np.ndarray

    new_arr_codes = []
    for code in arr_codes:
        assert type(code) == str
        if len(code) == 1:
            new_arr_codes.append(code.upper())
        elif len(code) == 2:
            new_arr_codes.append(code[0].upper() + code[1])
        elif len(code) == 3:
            new_arr_codes.append(code[0].upper() + code[1] + code[2].lower())
        else:
            assert False, 'code has more than 3 chars' 
    return np.array(new_arr_codes)

def load_landcover_detailed(pol_path, high_level_col='Class_high', low_level_col='Class_low',
                            manual_annotation_hl_names=['C', 'D', 'E'], 
                            path_tile_outlines='../content/evaluation_sample_50tiles/evaluation_sample_50tiles.shp'):
    df_lc = load_pols(pol_path)
    assert high_level_col in df_lc.columns and low_level_col in df_lc.columns
    n_original_pols = len(df_lc)

    ## Assuming that only rows with low level classes of more than 1 char are relevant:
    df_lc = df_lc[df_lc[low_level_col].str.len() > 1]
    print(f'Loaded {n_original_pols} pols, but only {len(df_lc)} have low-level annotations')
    df_lc = df_lc.reset_index(drop=True)

    ## Ensure class codes are in the right upper/lower case format
    df_lc[low_level_col] = fix_format_class_codes(df_lc[low_level_col].values)

    ## Create tmp DF with only polygons that have been manually annotated
    df_lc_manual = df_lc[df_lc[high_level_col].isin(manual_annotation_hl_names)] 
    df_lc_manual = df_lc_manual.reset_index(drop=True) 
    print(f'Loaded {len(df_lc_manual)} pols with manual annotations')

    df_outlines = load_pols(path_tile_outlines) 
    df_lc = test_validity_geometry_column(df=df_lc)
    df_outlines = test_validity_geometry_column(df=df_outlines)
    df_lc_manual = test_validity_geometry_column(df=df_lc_manual)

    ## Get manual polygons for each tile
    dict_intersect = get_pols_for_tiles(df_pols=df_lc_manual, df_tiles=df_outlines, col_name='PLAN_NO',
                                        extract_main_categories_only=False, col_ind_name=low_level_col, col_class_name=low_level_col)
    
    ## Use this to get the names of the tiles that have manual annotations
    list_tiles_with_manual_pols = []
    for tile_name, gdf in dict_intersect.items():
        if len(gdf) > 0:
            list_tiles_with_manual_pols.append(tile_name)
    print(f'Found {len(list_tiles_with_manual_pols)} tiles with manual annotations, with names: {list_tiles_with_manual_pols}')
    
    ## Then get all polygons for these tiles
    dict_intersect_all = get_pols_for_tiles(df_pols=df_lc, df_tiles=df_outlines, col_name='PLAN_NO',
                                        extract_main_categories_only=False, col_ind_name=low_level_col, col_class_name=low_level_col)
    df_concat_manual = pd.concat([dict_intersect_all[tile_name] for tile_name in list_tiles_with_manual_pols])
    
    return df_lc, df_lc_manual, df_concat_manual, list_tiles_with_manual_pols

def get_lc_mapping_inds_names_dicts(pol_path=None, 
                                    col_class_ind='LC_N_80', col_class_names='LC_D_80',
                                    add_main_classes_at_end=False):
    '''Get mapping between LC class inds and names'''
    if pol_path is None:
        assert 'lc_80s_path' in path_dict.keys(), 'Expected to find lc_80s_path in path_dict. See data_paths.json file'
        assert os.path.exists(path_dict['lc_80s_path']), f'Path {path_dict["lc_80s_path"]} does not exist'
        pol_path = path_dict['lc_80s_path']
    _, dict_ind_to_name = load_landcover(pol_path=pol_path, col_class_ind=col_class_ind, 
                                         col_class_names=col_class_names)
    dict_ind_to_name[0] = 'NO CLASS'
    dict_name_to_ind = {v: k for k, v in dict_ind_to_name.items()}

    assert add_main_classes_at_end is False, 'deprecated'
    if add_main_classes_at_end:  # not exactly sure what this is used for .. to be determined 
        print('WARNING: adding main classes at end of dict')
        dict_ind_to_name[40] = 'Wood and Forest Land'
        dict_ind_to_name[41] = 'Moor and Heath Land'
        dict_ind_to_name[42] = 'Agro-Pastoral Land'
        dict_ind_to_name[43] = 'Water and Wetland'
        dict_ind_to_name[44] = 'Rock and Coastal Land'
        dict_ind_to_name[45] = 'Developed Land'

    return dict_ind_to_name, dict_name_to_ind

def get_mapping_class_names_to_shortcut():
    mapping_dict_to_full = {'C': 'Wood and Forest Land',
                            'D': 'Moor and Heath Land',
                            'E': 'Agro-Pastoral Land',
                            'F': 'Water and Wetland',
                            'G': 'Rock and Coastal Land',
                            'H': 'Developed Land',
                            'I': 'Unclassified Land',
                            '0': 'NO CLASS'}

    df_schema_2022 = create_df_mapping_labels_2022_to_80s()
    for ii in range(len(df_schema_2022)):
        mapping_dict_to_full[df_schema_2022['code_2022'].iloc[ii]] = df_schema_2022['description_2022'].iloc[ii]

    mapping_dict_to_shortcut = {v: k for k, v in mapping_dict_to_full.items()}
    return mapping_dict_to_full, mapping_dict_to_shortcut

def add_main_category_column(df_lc, col_ind_name='LC_N_80', col_code_name='Class_Code'):
    '''Add main category class code'''
    mapping_dict = {**{x: 'C' for x in range(1, 6)},
                    **{x: 'D' for x in range(6, 18)},
                    **{x: 'E' for x in range(18, 21)},
                    **{x: 'F' for x in range(21, 26)},
                    **{x: 'G' for x in range(26, 32)}, 
                    **{x: 'H' for x in range(32, 38)},
                    **{38: 'I'}}

    class_col = np.zeros(len(df_lc[col_ind_name]), dtype=str)
    for ind, label in mapping_dict.items():
        class_col[df_lc[col_ind_name] == ind] = label 
    
    df_lc[col_code_name] = class_col

    return df_lc

def add_main_category_name_column(df_lc, col_code_name='Class_Code', col_label_name='Class name'):
    '''Add column with main category names, based on class codes'''
    mapping_dict = {'C': 'Wood and Forest Land',
                    'D': 'Moor and Heath Land',
                    'E': 'Agro-Pastoral Land',
                    'F': 'Water and Wetland',
                    'G': 'Rock and Coastal Land',
                    'H': 'Developed Land',
                    'I': 'Unclassified Land'}

    class_col = list(np.zeros(len(df_lc[col_code_name]), dtype=str))
    for code, label in mapping_dict.items():
        inds_code = np.where(df_lc[col_code_name] == code)[0]
        for ii in inds_code:
            class_col[ii] = label 
    
    df_lc[col_label_name] = class_col

    return df_lc

def create_mapping_label_names_to_codes():
    '''WARNING: deprecated. Only to be used in combination with create_df_mapping_labels_2022_to_80s(), which updates it'''
    dict_name_to_code = {'NO CLASS': '0',
                        'Broadleaved High Forest': 'C1',
                        'Coniferous High Forest': 'C2',
                        'Mixed High Forest': 'C3',
                        'Scrub': 'C4',
                        'Clear Felled/New Plantings in Forest Areas': 'C5',
                        'Upland Heath': 'D1',
                        'Upland Grass Moor': 'D2b',
                        'Blanket Peat Grass Moor': 'D2d',
                        'Bracken': 'D3',
                        'Unenclosed Lowland Rough Grassland': 'D4a',
                        'Unenclosed Lowland Heath': 'D4b',
                        'Upland Heath/Grass Mosaic': 'D6a',
                        'Upland Heath/Bracken Mosaic': 'D6b',
                        'Upland Heath/Blanket Peat Mosaic': 'D6c',
                        'Eroded Bare Peat': 'D7a',
                        'Eroded Bare Mineral Soil': 'D7b',
                        'Coastal Heath': 'D8',
                        'Cultivated Land': 'E1',
                        'Improved Pasture': 'E2a',
                        'Rough Pasture': 'E2b',
                        'Open Water, Coastal': 'F1',
                        'Open Water, Inland': 'F2',
                        'Wetland, Peat Bog': 'F3a',
                        'Wetland, Freshwater Marsh': 'F3b',
                        'Wetland, Saltmarsh': 'F3c',
                        'Inland Bare Rock': 'G2a',
                        'Coastal Bare Rock': 'G2b',
                        'Coastal Dunes': 'G3a',
                        'Coastal Sand Beach': 'G3b',
                        'Coastal Shingle Beach': 'G3c',
                        'Coastal Mudflats': 'G3d',
                        'Urban': 'H1a',
                        'Major Transport Routes': 'H1b',
                        'Quarries and Mineral Workings': 'H2a',
                        'Derelict Land': 'H2b',
                        'Isolated Farmsteads (>0.25 ha)': 'H3a',
                        'Other Isolated Rural Developments (>0.25 ha)': 'H3b',
                        'Unclassified Land': 'I'}

    return dict_name_to_code

def create_df_mapping_labels_2022_to_80s(verbose=0):
    tmp = create_empty_label_mapping_dict(verbose=verbose)
    dict_old_names = tmp['dict_old_names']
    dict_old_names_to_labels = create_mapping_label_names_to_codes()

    dict_2022_schema = {} 
    dict_80s_schema = {}
    dict_2022_names_to_labels = {}
    it = 0
    ## Loop through all 80s classes and insert 2022 additions where applicable:
    for key, val in dict_old_names.items():
        if val == 'Scrub':
            if verbose > 0:
                print('adding scrub')
            dict_2022_schema[it] = val  # add new scrub classes
            dict_2022_schema[it + 1] = 'Scrub Pasture'
            dict_2022_schema[it + 2] = 'Woodland/Scrub Edge'
            dict_2022_names_to_labels[val] = 'C4a'
            dict_2022_names_to_labels['Scrub Pasture'] = 'C4b'
            dict_2022_names_to_labels['Woodland/Scrub Edge'] = 'C4c'
            for ii in range(3):  # all to be mapped back to 80s as Scrub
                dict_80s_schema[it + ii] = val 
            it = it + 3 
        elif val == 'Upland Heath':
            if verbose > 0:
                print('splitting up heath')
            dict_2022_schema[it] = val  # add new heath classes
            dict_2022_schema[it + 1] = 'Upland Heath Blanket Bog'
            dict_2022_names_to_labels[val] = 'D1a'
            dict_2022_names_to_labels['Upland Heath Blanket Bog'] = 'D1b'
            for ii in range(2):  # all to be mapped back to 80s as Upland Heath
                dict_80s_schema[it + ii] = val
            it = it + 2
        elif val == 'Wetland, Saltmarsh':
            if verbose > 0:
                print('adding wetland')
            dict_2022_schema[it] = 'Wetland, Saltmarsh'
            dict_2022_schema[it + 1] = 'Wetland, Wet Grassland and Rush Pasture'
            dict_2022_names_to_labels[val] = 'F3c'
            dict_2022_names_to_labels['Wetland, Wet Grassland and Rush Pasture'] = 'F3d'
            dict_80s_schema[it] = val 
            dict_80s_schema[it + 1] = 'Rough Pasture'  # map back as rough pasture
            it = it + 2
        elif val == 'Major Transport Routes':
            if verbose > 0:
                print('adding transport')
            dict_2022_schema[it] = val
            dict_2022_schema[it + 1] = 'Minor Transport Routes'
            dict_2022_schema[it + 2] = 'Urban Greenspace'
            dict_2022_names_to_labels[val] = 'H1b'
            dict_2022_names_to_labels['Minor Transport Routes'] = 'H1c'
            dict_2022_names_to_labels['Urban Greenspace'] = 'H1d'
            for ii in range(2):
                dict_80s_schema[it + ii] = val  # map minor transport route back as major transport route 
            dict_80s_schema[it + 2] = 'Urban'  # map urban greenspace back as urban
            it = it + 3 
        else:
            dict_2022_schema[it] = val
            dict_80s_schema[it] = val
            dict_2022_names_to_labels[val] = dict_old_names_to_labels[val]
            it += 1 

    assert len(dict_2022_schema) == len(dict_80s_schema)

    df_schema = pd.DataFrame({'description_2022': list(dict_2022_schema.values()),
                              'description_80s': list(dict_80s_schema.values())})    

    df_schema = df_schema.assign(code_80s=[dict_old_names_to_labels[name] for name in df_schema['description_80s'].values])
    df_schema = df_schema.assign(code_2022=[dict_2022_names_to_labels[name] for name in df_schema['description_2022'].values])
    df_schema = df_schema.assign(index_2022=np.arange(len(df_schema)))

    dict_old_labels_to_inds = {val: id for id, val in enumerate(np.unique(df_schema['code_80s'].values))}
    df_schema = df_schema.assign(index_80s=[dict_old_labels_to_inds[name] for name in df_schema['code_80s'].values])

    return df_schema

def create_empty_label_mapping_dict_2022_schema():
    df_schema = create_df_mapping_labels_2022_to_80s()

    col_index = 'index_2022'
    col_name = 'description_2022'
    dict_mapping = {}
    dict_mapping['dict_label_mapping'] = {x: x for x in df_schema[col_index].values}
    dict_mapping['dict_name_mapping'] = {x: x for x in df_schema[col_name].values}
    dict_mapping['dict_old_names'] = {df_schema[col_index].iloc[x]: df_schema[col_name].iloc[x] for x in range(len(df_schema))}
    dict_mapping['dict_new_names'] = {df_schema[col_index].iloc[x]: df_schema[col_name].iloc[x] for x in range(len(df_schema))}
   
    return dict_mapping

def add_main_category_index_column(df_lc, col_code_name='Class_Code', col_ind_name='Class_hi_i'):
    '''Add column with main category indices, based on class codes'''
    if col_ind_name is not None:
        if col_ind_name in df_lc.columns:
            print('Column name for low level index already exists in dataframe!')
            return df_lc
    assert col_code_name in df_lc.columns, df_lc.columns
    if col_ind_name is None:
        col_ind_name = 'Class_hi_i' 
    assert type(col_ind_name) == str and len(col_ind_name) <= 10, 'Column name for low level index not valid!'
    mapping_dict = {'C': 1,
                    'D': 2,
                    'E': 3,
                    'F': 4,
                    'G': 5,
                    'H': 6,
                    'I': 0}

    assert df_lc[col_code_name].apply(lambda x: x[0]).isin(mapping_dict.keys()).all()

    class_ind_col = np.zeros(len(df_lc[col_code_name]), dtype=int)
    for code, new_ind in mapping_dict.items():
        inds_code = np.where(df_lc[col_code_name].apply(lambda x: x[0]) == code)[0]  # compare first letter
        class_ind_col[inds_code] = new_ind 
    
    df_lc[col_ind_name] = class_ind_col

    return df_lc, col_ind_name

def add_detailed_index_column(df_lc, col_name_low_level_index='Class_lowi', col_name_low_level_name='Class_low',
                              dict_mapping_name_to_index=None, exclude_non_mapped_pols=False):
    '''Add column with index of detailed class, mapped from column with detailed class names.'''
    if col_name_low_level_index is not None:
        if col_name_low_level_index in df_lc.columns:
            print('Column name for low level index already exists in dataframe!')
            return df_lc

    assert col_name_low_level_name in df_lc.columns, 'Column name for low level name not found in dataframe!'
    if col_name_low_level_index is None:
        col_name_low_level_index = 'Class_lowi'    
    assert type(col_name_low_level_index) == str and len(col_name_low_level_index) <= 10, 'Column name for low level index not valid!'

    if dict_mapping_name_to_index is None:
        df_schema = create_df_mapping_labels_2022_to_80s() 
        dict_mapping_name_to_index = {df_schema.iloc[ii]['code_2022']: df_schema.iloc[ii]['index_2022'] for ii in range(len(df_schema))}
        ## Fix some human errors in the mapping:
        if 'C4' not in dict_mapping_name_to_index.keys():
            dict_mapping_name_to_index['C4'] = dict_mapping_name_to_index['C4a']
        if 'D1' not in dict_mapping_name_to_index.keys():
            dict_mapping_name_to_index['D1'] = dict_mapping_name_to_index['D1a']
        if 'D2a' not in dict_mapping_name_to_index.keys():
            dict_mapping_name_to_index['D2a'] = dict_mapping_name_to_index['D2b']
        if 'G2' not in dict_mapping_name_to_index.keys():
            dict_mapping_name_to_index['G2'] = dict_mapping_name_to_index['G2a']
    df_lc[col_name_low_level_index] = df_lc[col_name_low_level_name].map(dict_mapping_name_to_index)

    classes_not_mapped = df_lc.loc[np.where(df_lc[col_name_low_level_index].isna())[0]][col_name_low_level_name].unique()
    if len(classes_not_mapped) > 0:
        print(f'Classes not mapped: {classes_not_mapped}')
        if exclude_non_mapped_pols:
            df_lc = df_lc.loc[np.where(df_lc[col_name_low_level_index].notna())[0]]
            df_lc[col_name_low_level_index] = df_lc[col_name_low_level_index].astype(int)
    elif len(classes_not_mapped) == 0:
        df_lc[col_name_low_level_index] = df_lc[col_name_low_level_index].astype(int)
    return df_lc, col_name_low_level_index

def test_validity_geometry_column(df, verbose=1):
    '''Test if all polygons in geometry column of df are valid. If not, try to fix.'''
    arr_valid = np.array([shapely.validation.explain_validity(df['geometry'].iloc[x]) for x in range(len(df))])
    unique_vals = np.unique(arr_valid)
    if len(unique_vals) == 1 and unique_vals[0] == 'Valid Geometry':
        return df 
    else:
        for val in unique_vals:
            if val != 'Valid Geometry':
                inds_val = np.where(arr_valid == val)[0] 
                if verbose > 0:
                    print(f'Geometry {val} for inds {inds_val}')
                    print('Attempting to make valid')
                for ind in inds_val:
                    new_geom = shapely.validation.make_valid(df['geometry'].iloc[ind])
                    df['geometry'].iloc[ind] = new_geom
                if verbose > 0:
                    print('Done')
        return df

def filter_only_polygons_from_geometry_column(df, verbose=1, area_threshold=0):
    df = test_validity_geometry_column(df, verbose=verbose)
    df = df[df['geometry'].area > area_threshold]
    
    for ii in range(len(df)):
        if type(df['geometry'].iloc[ii]) in [shapely.geometry.polygon.Polygon, shapely.geometry.multipolygon.MultiPolygon]:
            continue 
        elif type(df['geometry'].iloc[ii]) in [shapely.geometry.GeometryCollection]:
            new_col = shapely.geometry.multipolygon.MultiPolygon([x for x in df['geometry'].iloc[ii] if type(x) in [shapely.geometry.polygon.Polygon, shapely.geometry.multipolygon.MultiPolygon]])
            print(new_col)
            if len(new_col) > 0:
                ## Change geometry column:
                df.iloc[ii]['geometry'] = new_col
            else:
                if verbose > 0:
                    print(f'Not a polygon at index {ii}')
                df = df.drop(ii)
        else:            
            if verbose > 0:
                print(f'Not a polygon at index {ii}')
            df = df.drop(ii)

    ## explode:
    df = df.explode()
    df = df[df['geometry'].area > area_threshold]
    df = df.reset_index(drop=True)

    list_types = [type(x) for x in df['geometry']]
    inds_no_pol = np.where(np.array(list_types) != shapely.geometry.polygon.Polygon)[0]
    assert len(inds_no_pol) == 0, 'Not all polygons are polygons!'
    return df

def get_pols_for_tiles(df_pols, df_tiles, col_name='name', extract_main_categories_only=False,
                       col_ind_name='LC_N_80', col_class_name='LC_D_80', verbose=1):
    '''Extract polygons that are inside a tile, for all tiles in df_tiles. Assuming a df for tiles currently.'''

    n_tiles = len(df_tiles)
    dict_pols = {}
    list_empty_tiles = []
    for i_tile in tqdm(range(n_tiles)):  # loop through tiles, process individually:
        tile = df_tiles.iloc[i_tile]
        pol_tile = tile['geometry']  # polygon of tile 
        name_tile = tile[col_name]
        df_relevant_pols = df_pols[df_pols.geometry.intersects(pol_tile)]  # find polygons that overlap with tile
        n_pols = len(df_relevant_pols)
        if verbose > 1:
            print(f'{name_tile} contains {n_pols} polygons')
        list_pols = []
        list_class_id = []
        list_class_name = []
        list_class_code = []
        if n_pols > 0:
            for i_pol in range(len(df_relevant_pols)):  # loop through pols
                new_pol = df_relevant_pols.iloc[i_pol]['geometry'].intersection(pol_tile)  # create intersection between pol and tile
                list_pols.append(new_pol)
                if extract_main_categories_only:
                    list_class_code.append(df_relevant_pols.iloc[i_pol]['Class_Code'])
                    if df_relevant_pols.iloc[i_pol]['Class_Code'] is None: 
                        print(f'{name_tile} contains a polygon with missing Class_Code label')
                else:
                    list_class_id.append(df_relevant_pols.iloc[i_pol][col_ind_name])
                    list_class_name.append(df_relevant_pols.iloc[i_pol][col_class_name])
            ## Get diff with pol_tile, to get the part of the tile that is not covered by any pols and seto 0
            diff_pol_tile = pol_tile.difference(gpd.GeoSeries(list_pols).unary_union)
            if not diff_pol_tile.is_empty:
                list_pols.append(diff_pol_tile)
                list_class_id.append(0)
                list_class_name.append('0')
                list_class_code.append('0')
        elif n_pols == 0: 
            ## Create 1 polygon that is pol_tile, filled with 0s 
            list_empty_tiles.append(name_tile)
            list_pols.append(pol_tile)
            list_class_id.append(0)
            list_class_name.append('0')
            list_class_code.append('0')
        if extract_main_categories_only:  # kind of a silly way to do this, but wasnt sure how to soft code these? look into it again if more columns are (potentially ) needed
            dict_pols[name_tile] = gpd.GeoDataFrame(geometry=list_pols).assign(Class_Code=list_class_code)  # put all new intersections back into a dataframe
        else:
            dict_pols[name_tile] = gpd.GeoDataFrame(geometry=list_pols).assign(**{col_ind_name: list_class_id, col_class_name: list_class_name})  # put all new intersections back into a dataframe
    if verbose > 0:
        print(f'{len(list_empty_tiles)} tiles were empty: {list_empty_tiles}')
    return dict_pols

def get_pols_for_tiles_general(df_pols, df_tiles, col_name='name',
                               list_extra_cols=None, verbose=1, 
                               fill_empty_space_with_zero=True, 
                               use_full_tile_as_zero_background=False):
    '''Extract polygons that are inside a tile, for all tiles in df_tiles. Assuming a df for tiles currently.
    
    General version of get_pols_for_tiles, because it takes any extra columns as arg, 
    instead of col_ind_name and col_class_name specifically.
    
    Parameters:
    -----------
    df_pols: gpd.GeoDataFrame
        Dataframe with polygons to extract from tiles
    df_tiles: gpd.GeoDataFrame
        Dataframe with tile outlines 
    col_name: str
        Name of column in df_tiles that contains the name of the tile
    list_extra_cols: list of str
        List of column names in df_pols that should be extracted for each tile
    verbose: int
        Verbosity level
    fill_empty_space_with_zero: bool
        If True, fill empty space in tile with 0s
    use_full_tile_as_zero_background: bool
        If True, use full tile as background, instead of just the empty space
    '''

    n_tiles = len(df_tiles)
    dict_pols = {}
    list_empty_tiles = []
    if list_extra_cols is None:
        ## Use all columns except geometry
        list_extra_cols = [x for x in df_pols.columns if x != 'geometry']
    dtype_dict = {x: df_pols[x].dtype for x in list_extra_cols}
    for i_tile in tqdm(range(n_tiles)):  # loop through tiles, process individually:
        tile = df_tiles.iloc[i_tile]
        pol_tile = tile['geometry']  # polygon of tile 
        name_tile = tile[col_name]
        df_relevant_pols = df_pols[df_pols.geometry.intersects(pol_tile)]  # find polygons that overlap with tile
        n_pols = len(df_relevant_pols)
        if verbose > 1:
            print(f'{name_tile} contains {n_pols} polygons')
        list_pols = []
        dict_list_extra_cols = {x: [] for x in list_extra_cols}
        if n_pols > 0:
            for i_pol in range(len(df_relevant_pols)):  # loop through pols
                new_pol = df_relevant_pols.iloc[i_pol]['geometry'].intersection(pol_tile)  # create intersection between pol and tile
                list_pols.append(new_pol)
                for col in list_extra_cols:
                    dict_list_extra_cols[col].append(df_relevant_pols.iloc[i_pol][col])
            if fill_empty_space_with_zero:
                ## Get diff with pol_tile, to get the part of the tile that is not covered by any pols and seto 0
                diff_pol_tile = pol_tile.difference(gpd.GeoSeries(list_pols).unary_union)
                if not diff_pol_tile.is_empty:
                    if use_full_tile_as_zero_background:
                        diff_pol_tile = pol_tile

                    ## Want to add this as first element to list_pols, because then (in case of full tile), other pols will take priority when rasterising
                    list_pols.insert(0, diff_pol_tile)
                    for col in list_extra_cols:
                        dict_list_extra_cols[col].insert(0, '0')  # or int?
        elif n_pols == 0: 
            if fill_empty_space_with_zero:
                ## Create 1 polygon that is pol_tile, filled with 0s (regardless of use_full_tile_as_zero_background)
                list_empty_tiles.append(name_tile)
                list_pols.append(pol_tile)
                for col in list_extra_cols:
                    dict_list_extra_cols[col].append('0')
        
        dict_pols[name_tile] = gpd.GeoDataFrame(geometry=list_pols).assign(**dict_list_extra_cols)  # put all new intersections back into a dataframe
        for col in list_extra_cols:
            dict_pols[name_tile][col] = dict_pols[name_tile][col].astype(dtype_dict[col])
    if verbose > 0:
        print(f'{len(list_empty_tiles)} tiles were empty: {list_empty_tiles}')
    return dict_pols, list_empty_tiles

def get_area_per_class_df(gdf, col_class_name='LC_D_80', total_area=1e6):
    '''Given a geo df (ie shape file), calculate total area per class present'''
    dict_area = {}
    no_class_name = 'NO CLASS'  # name for area without labels

    if len(gdf) == 0:  # no LC labels available at all, everything is no-class:
        dict_area[no_class_name] = 1
        
    else:
        present_classes = gdf[col_class_name].unique()
        for cl in present_classes:
            tmp_df = gdf[gdf[col_class_name] == cl]  # group potentially multiple polygons with same label
            dict_area[cl] = tmp_df['geometry'].area.sum() / total_area
        total_area_polygons = gdf['geometry'].area.sum()
        if total_area_polygons < total_area:
            dict_area[no_class_name] = 1 - total_area_polygons / total_area  # remainder is no-class
        elif total_area_polygons > total_area:  # I think because of float error or so, it is sometimes marginally larger
            assert (total_area_polygons / total_area) < (1 + 1e-5), (total_area_polygons / total_area)
            for cl in present_classes:
                dict_area[cl] = dict_area[cl] / (total_area_polygons / total_area)
            dict_area[no_class_name] = 0

    return dict_area

def create_df_with_class_distr_per_tile(dict_dfs, all_class_names=[], 
                                        filter_no_class=True, no_class_threshold=1):
    '''Creat DF with LC class distribution per tile (row) per class (column)'''
    assert type(dict_dfs) == dict 
    assert type(all_class_names) == list 
    if 'NO CLASS' not in all_class_names:
        all_class_names.append('NO CLASS')
    n_tiles = len(dict_dfs)
    n_classes = len(all_class_names)

    dict_area_all = {cl: np.zeros(n_tiles) for cl in all_class_names}
    tile_names = list(dict_dfs.keys())
    for i_tile, tilename in tqdm(enumerate(tile_names)):  # get area per class per tile
        dict_classes_tile = get_area_per_class_df(gdf=dict_dfs[tilename])
        for cl_name, area in dict_classes_tile.items():
            dict_area_all[cl_name][i_tile] = area 

    df_distr = pd.DataFrame({**{'tile_name': tile_names}, **dict_area_all})  # put in DF
    assert np.isclose(df_distr.sum(axis=1, numeric_only=True), 1, atol=1e-8).all(), 'Area fraction does not sum to 1'
    assert df_distr['NO CLASS'].min() >= 0, 'negative remainder found'
    if filter_no_class:  # optionally, filter tiles that have too much NO CLASS area
        n_tiles_before = len(df_distr)
        df_distr = df_distr[df_distr['NO CLASS'] < no_class_threshold]
        n_tiles_after = len(df_distr)
        if n_tiles_after != n_tiles_before:
            print(f'{n_tiles_after}/{n_tiles_before} tiles kept after no-class filter')
    return df_distr

def sample_tiles_by_class_distr_from_df(df_all_tiles_distr, n_samples=100, 
                                        class_distr = None,
                                        iterations=1000, verbose=1):

    n_tiles = len(df_all_tiles_distr)
    if class_distr is None:  # use distr of given df
        class_distr = df_all_tiles_distr.sum(axis=0, numeric_only=True)
        class_distr = class_distr / class_distr.sum()
    else:
        assert len(class_distr) == 27, f'expected 27 classes but received {len(class_distr)}'
        assert type(class_distr) == np.array or type(class_distr) == pd.core.series.Series, type(class_distr)
        assert np.sum(class_distr) == 1 or np.isclose(np.sum(class_distr), 1, atol=1e-8)
        print('Using predefined class distribution')

    for it in range(iterations):
        random_inds = np.random.choice(a=n_tiles, size=n_samples, replace=False)
        df_select = df_all_tiles_distr.iloc[random_inds]
        distr_select = df_select.sum(axis=0, numeric_only=True) / n_samples  # normalise to 1 

        # loss = np.sum(np.power(distr_select - class_distr, 2))
        loss = np.sum(np.abs(distr_select - class_distr))
        if it == 0:
            prev_loss = loss 
            best_selection = random_inds

        else:
            if loss < prev_loss:
                best_selection = random_inds 
                prev_loss = loss 
                if verbose > 0:
                    print(f'At it {it} new loss of {prev_loss}')
    
    return best_selection, df_all_tiles_distr.iloc[best_selection]

def get_shp_all_tiles(shp_all_tiles_path=None):
    if shp_all_tiles_path is None:
        shp_all_tiles_path = path_dict['landscape_character_grid_path']
    
    df_all_tiles = load_pols(shp_all_tiles_path)
    return df_all_tiles

def select_tiles_from_list(list_tile_names=[], shp_all_tiles_path=None, save_new_shp=False, 
                           new_shp_filename=None):
    '''Select tiles by name from shape file, make new shape file'''
    df_all_tiles = get_shp_all_tiles(shp_all_tiles_path=shp_all_tiles_path)
    assert np.isin(list_tile_names, df_all_tiles['PLAN_NO']).all(), f'Not all tiles are in DF: {np.array(list_tile_names)[~np.isin(list_tile_names, df_all_tiles["PLAN_NO"])]}'
    inds_tiles = np.isin(df_all_tiles['PLAN_NO'], list_tile_names)
    df_selection = df_all_tiles[inds_tiles]

    if save_new_shp:
        if new_shp_filename is None:
            timestamp = create_timestamp()
            new_shp_filename = f'selection_tiles_{timestamp}.shp'
        elif new_shp_filename[-4:] != '.shp':
            new_shp_filename = new_shp_filename + '.shp'
        df_selection.to_file(new_shp_filename)        

    return df_selection

def save_tile_names_to_list(list_tile_names, text_filename):
    assert type(list_tile_names) == list 
    assert type(text_filename) == str and text_filename[-4:] == '.txt'
    print(f'Saving {len(list_tile_names)} tile names to {text_filename}')

    with open(text_filename, 'w') as f:
        for line in list_tile_names:
            f.write(f"{line}\n")

def convert_shp_mask_to_raster(df_shp, col_name='LC_N_80',
                                resolution=(-0.125, 0.125),
                                interpolation=None, 
                                save_raster=False, filename='mask.tif',
                                maskdir=None, plot_raster=False,
                                verbose=0):
    '''
    Turn gdf of shape file polygon into a raster file. Possibly store & plot.
    Assumes col_name is a numeric column with class labels.

    interpolation:
        - None: nothing done with missing data (turned into 0)
        - 'nearest': using label of nearest pixels (takes bit of extra time)
    '''
    # assert not np.isin(0, np.unique(df_shp[col_name])), '0 is already a class label, so cant be used for fill value'
    assert len(resolution) == 2 and resolution[0] < 0 and resolution[1] > 0, 'resolution has unexpected size/values'
    # unique_gtypes = pd.Series([type(x) for x in df_shp['geometry']]).unique()
    # assert len(unique_gtypes) == 1 and unique_gtypes[0] == shapely.geometry.polygon.Polygon, f'Expected all geometries to be of type Polygon but got {unique_gtypes}'
    ## Convert shape to raster:
    assert len(df_shp) > 0, 'df_shp is empty'
    cube = make_geocube(df_shp, measurements=[col_name],
                        interpolate_na_method=interpolation,
                        # like=ex_tile,  # use resolution of example tiff
                        resolution=resolution,
                        fill=0)
    if col_name in df_shp.columns and col_name not in cube.data_vars:
        print(cube)
    shape_cube = cube[col_name].shape  # somehow sometimes an extra row or of NO CLASS is added... 
    if shape_cube[0]  == 8001:
        if len(np.unique(cube[col_name][0, :])) > 1:
            print(f'WARNING: {filename} has shape {shape_cube} but first y-row contains following classes: {np.unique(cube[col_name][:, 0])}. Still proceeding..')    
        # assert np.unique(cube[col_name][0, :]) == np.array([0])
        cube = cube.isel(y=np.arange(1, 8001))  #discard first one that is just no classes 
    if shape_cube[1] == 8001:
        if len(np.unique(cube[col_name][:, 0])) > 1:
            print(f'WARNING: {filename} has shape {shape_cube} but first x-col contains following classes: {np.unique(cube[col_name][:, 0])}. Still proceeding..')    
        # assert np.unique(cube[col_name][:, 0]) == np.array([0])
        cube = cube.isel(x=np.arange(1, 8001))  #discard first one that is just no classes 

    assert cube[col_name].shape == (8000, 8000), f'Cube of {filename} is not expected shape, but {cube[col_name].shape}'

    ## Decrease data size:
    if verbose > 0:
        print(f'Current data size cube is {cube.nbytes / 1e6} MB')
    unique_labels = copy.deepcopy(np.unique(cube[col_name]))  # want to ensure these are not messed up 
    assert np.nanmin(unique_labels) >=0 and np.nanmax(unique_labels) < 256, f'unexpectedly high number of labels. conversion to int8 wont work. Labels: {unique_labels}'
    low_size_raster = cube[col_name].astype('uint8')  # goes from 0 to & incl 255
    cube[col_name] = low_size_raster
    new_unique_labels = np.unique(cube[col_name])
    assert (unique_labels == new_unique_labels).all(), f'Old labels: {unique_labels}, new labels: {new_unique_labels}, comaprison: {(unique_labels == new_unique_labels)}'  # unique labels are sorted by default so this works as sanity check
    if verbose > 0:
        print(f'New cube data size is {cube.nbytes / 1e6} MB')

    if save_raster:
        assert type(filename) == str, 'filename must be string'
        if filename[-4:] != '.tif':
            filename = filename + '.tif'
        if maskdir is None:  # use default path for mask files 
            assert 'mask_path' in path_dict.keys(), 'Expected to find mask_path in path_dict. See data_paths.json file'
            assert os.path.exist(path_dict['mask_path']), f'Path {path_dict["mask_path"]} does not exist'
            maskdir = path_dict['mask_path']
            
        # print(maskdir, filename)
        filepath = os.path.join(maskdir, filename)
        cube[col_name].rio.to_raster(filepath)
        if verbose > 0:
            print(f'Saved to {filepath}')

    if plot_raster:
        cube[col_name].plot()

    return cube 

def create_image_mask_patches(image, mask=None, patch_size=512, padding=0, verbose=0):
    '''Given a loaded image (as DataArray) and mask (as np array), create patches (ie sub images/masks)
    
    patch_size: size of patches to create (in pixels)
    padding: number of pixels to add to each side of patch (to avoid edge effects)
        - This is the number of pixels that will be overlapped between patches
        - This means that if eg padding=10, then the area of overlap with be 10 pixels. 
        - But as those pixels in the overlap also need to be predicted, the effective context buffer is 5 pixels on each side.
    '''
    assert type(image) == xr.DataArray, 'expecting image to be a xr.DataArray'
    assert image.ndim == 3, 'expecting band by x by y dimensions'
    assert patch_size < len(image.x) and patch_size < len(image.y), 'patch size must be smaller than image size'
    assert len(image.x) == len(image.y), 'expecting square image'

    if mask is not None:
        assert type(mask) == np.ndarray 
        assert mask.shape == (1, len(image.x), len(image.y)), mask.shape
        mask = np.squeeze(mask)  # get rid of extra dim 

    step_size = patch_size - padding  # effective step size
    n_exp_patches = int(np.floor((len(image.x) - padding) / step_size))  # number of expected patches in each direction
    assert step_size * n_exp_patches + padding == len(image.x), f'Expected number of patches {n_exp_patches} with step size: {step_size}, padding: {padding} does not match image size {len(image.x)}'
    if verbose > 0:
        print(f'Expected number of patches: {n_exp_patches} (patch size: {patch_size}, step size: {step_size}, padding: {padding}, image size {len(image.x)}')
    
    ## Create patches of patch_size x patch_size (x n_bands)
    patches_img = patchify.patchify(image.to_numpy(), (3, patch_size, patch_size), step=step_size)
    assert patches_img.shape == (1, n_exp_patches, n_exp_patches, 3, patch_size, patch_size), f'patches_img has shape {patches_img.shape}, but expected {(1, n_exp_patches, n_exp_patches, 3, patch_size, patch_size)}'
    assert type(patches_img) == np.ndarray 
    
    if mask is not None:
        patches_mask = patchify.patchify(mask, (patch_size, patch_size), step=step_size)
        assert patches_mask.shape == (n_exp_patches, n_exp_patches, patch_size, patch_size)
        assert type(patches_mask) == np.ndarray
    else:
        patches_mask = None

    ## Reshape to get array of patches:
    patches_img = np.reshape(np.squeeze(patches_img), (n_exp_patches ** 2, 3, patch_size, patch_size), order='C')
    if mask is not None:
        patches_mask = np.reshape(patches_mask, (n_exp_patches ** 2, patch_size, patch_size), order='C')

        assert patches_img.shape[0] == patches_mask.shape[0]
    
    return patches_img, patches_mask

def create_all_patches_from_dir(dir_im=None, 
                                dir_mask=None, 
                                mask_fn_suffix='_lc_80s_mask.tif',
                                patch_size=512, search_subdir_im=False):
    '''Create patches from all images & masks in given dirs.'''
    if dir_im is None:
        assert 'image_path' in path_dict.keys(), 'Expected to find image_path in path_dict. See data_paths.json file'
        assert os.path.exist(path_dict['image_path']), f'Path {path_dict["image_path"]} does not exist'
        dir_im = path_dict['image_path']  
    if dir_mask is None:
        assert 'mask_path' in path_dict.keys(), 'Expected to find mask_path in path_dict. See data_paths.json file'
        assert os.path.exist(path_dict['mask_path']), f'Path {path_dict["mask_path"]} does not exist'
        dir_mask = path_dict['mask_path']    
    if search_subdir_im:
        im_paths = get_all_tifs_from_subdirs(dir_im)
    else:
        im_paths = get_all_tifs_from_dir(dir_im)
    mask_paths = get_all_tifs_from_dir(dir_mask)
    # assert len(im_paths) == len(mask_paths), 'different number of masks and images'
    assert type(mask_fn_suffix) == str 
    for ii, image_fn in enumerate(im_paths):
        ## Find mask that matches image by filename:
        im_name = image_fn.split('/')[-1].rstrip('.tif')
        mask_name = im_name + mask_fn_suffix
        mask_fn = os.path.join(dir_mask, mask_name)
        assert mask_fn in mask_paths, f'Mask for {im_name} not found in {dir_mask} under name of {mask_fn}'
        
        image_tile = load_tiff(tiff_file_path=image_fn, datatype='da')
        mask_tif = load_tiff(tiff_file_path=mask_fn, datatype='np')

        patches_img, patches_mask = create_image_mask_patches(image=image_tile, mask=mask_tif, 
                                                              patch_size=patch_size)
        if ii == 0:  # first iteration, create object:
            all_patches_img = patches_img 
            all_patches_mask = patches_mask
        else:
            all_patches_img = np.concatenate((all_patches_img, patches_img), axis=0)
            all_patches_mask = np.concatenate((all_patches_mask, patches_mask), axis=0)

    return all_patches_img, all_patches_mask

def create_and_save_patches_from_tiffs(list_tiff_files=[], list_mask_files=[], 
                                       mask_fn_suffix='_lc_80s_mask.tif', patch_size=512, padding=0,
                                       dir_im_patches='', dir_mask_patches='', save_files=False,
                                       save_im=True, save_mask=True, discard_empty_patches=False,
                                       df_patches_selected=None, df_sel_tile_patch_name_col='tile_patch',
                                       verbose=0):
    '''Function that loads an image tiff and creates patches of im and masks and saves these'''    
    assert mask_fn_suffix[-4:] == '.tif'
    print(f'Creating patches from {len(list_tiff_files)} images and {len(list_mask_files)} masks')
    print(f'First few: {list_tiff_files[:3]} and {list_mask_files[:3]}')
    print(f'WARNING: this will save approximately {np.round(np.minimum(len(list_tiff_files), len(list_mask_files)) / 5 * 1.3)}GB of data')
    print('Starting patches save loop')
    list_saved_patches = []
    for i_tile, tilepath in tqdm(enumerate(list_tiff_files)):
        tile_name = tilepath.split('/')[-1].rstrip('.tif')
        inds_relevant_mask = np.where(np.array([x.split('/')[-1] for x in list_mask_files]) == tile_name + mask_fn_suffix)[0]
        if len(inds_relevant_mask) == 0:
            # print(f'No mask found for {tile_name}')
            continue
        elif len(inds_relevant_mask) == 1:
            maskpath = list_mask_files[inds_relevant_mask[0]]
            if verbose > 0:
                print(f'Found mask for {tile_name} at {maskpath}')
        else:
            assert False, f'Multiple masks found for {tile_name}'
 
        assert tile_name in tilepath and tile_name in maskpath

        image_tile = load_tiff(tiff_file_path=tilepath, datatype='da')
        mask_tif = load_tiff(tiff_file_path=maskpath, datatype='np')
        image_tile = image_tile.assign_coords({'ind_x': ('x', np.arange(len(image_tile.x))),
                                               'ind_y': ('y', np.arange(len(image_tile.y)))})

        step_size = patch_size - padding  # effective step size
        n_pix = len(image_tile.x)
        n_patches_per_side = int(np.floor(n_pix / step_size  - padding / step_size))
        n_pix_fit = n_patches_per_side * step_size + padding
        if padding == 0:
            assert n_pix_fit % step_size == 0
        # image_tile = image_tile.where(image_tile.ind_x < n_pix_fit, drop=True)
        # image_tile = image_tile.where(image_tile.ind_y < n_pix_fit, drop=True)
        image_tile = image_tile[:, :n_pix_fit, :][:, :, :n_pix_fit]
        
        assert mask_tif.ndim == 3 and mask_tif.shape[0] == 1, f'Mask has wrong number of dimensions: {mask_tif.ndim}'
        mask_tif = mask_tif[:, :n_pix_fit, :n_pix_fit]
        assert image_tile.shape[-2:] == mask_tif.shape[-2:], f'Image and mask have different shapes: {image_tile.shape} and {mask_tif.shape}'
        patches_img, patches_mask = create_image_mask_patches(image=image_tile, mask=mask_tif, 
                                                              patch_size=patch_size, padding=padding)
        n_patches = patches_mask.shape[0]
        assert n_patches < 1000, 'if more than 1e3 patches, change zfill in lines below '
        for i_patch in range(n_patches):
            tp_name = f'{tile_name}_p{i_patch}'
            if df_patches_selected is not None:
                if tp_name not in df_patches_selected[df_sel_tile_patch_name_col].values:
                    continue
                else:
                    list_saved_patches.append(tp_name)
                
            if i_tile == 0 and i_patch == 0:
                assert type(patches_img[i_patch]) == np.ndarray
                assert type(patches_mask[i_patch]) == np.ndarray
                assert patches_img[i_patch].shape[1:] == patches_mask[i_patch].shape

            if discard_empty_patches:
                ## If patches_mask is equal to 0 everywhere, don't save
                if np.sum(patches_mask[i_patch, :, :]) == 0 and (patches_mask[i_patch, :, :] == 0).all():
                    print(f'Patch {i_patch, tp_name} is empty, not saving')
                    continue
            patch_name = tile_name + f'_patch{str(i_patch).zfill(3)}'
            
            im_patch_name = patch_name + '.npy'
            mask_patch_name = patch_name + mask_fn_suffix.rstrip('.tif') + '.npy'

            im_patch_path = os.path.join(dir_im_patches, im_patch_name)
            mask_patch_path = os.path.join(dir_mask_patches, mask_patch_name)
            
            if save_files:
                if save_im:
                    np.save(im_patch_path, patches_img[i_patch, :, :, :])
                if save_mask:
                    np.save(mask_patch_path, patches_mask[i_patch, :, :])

    if df_patches_selected is not None:
        # print(f'{len(list_saved_patches)} patches were saved, out of {len(df_patches_selected)} selected patches')
        if len(list_saved_patches) != len(df_patches_selected):
            print('WARNING: not all selected patches were saved')
            ## Find patches that were not saved:
            list_not_saved_patches = [x for x in df_patches_selected[df_sel_tile_patch_name_col].values if x not in list_saved_patches]
            print(f'WARNING: {len(list_not_saved_patches)} patches were not saved')
            print(f'WARNING: {list_not_saved_patches}')

def augment_patches(all_patches_img, all_patches_mask):
    '''Augment patches by rotating etc.
    See existing torch functions (eg https://www.kaggle.com/code/haphamtv/pytorch-smp-unet/notebook)'''
    ## Assert data sizes:
    pass
    ## Rotate
    pass
    ## Mirror 
    pass
    return all_patches_img, all_patches_mask

def change_data_to_tensor(*args, tensor_dtype='int', verbose=1):
    '''Change data to torch tensor type.'''
    assert tensor_dtype in ['int', 'float'], f'tensor dtype {tensor_dtype} not recognised'
    if verbose > 0:
        print('WARNING: data not yet normalised!!')
    new_ds = []
    for ds in args:
        ds = torch.tensor(ds)
        if tensor_dtype == 'int':
            # ds = ds.int()
            ds = ds.type(torch.LongTensor)
        elif tensor_dtype == 'float':
            ds = ds.float()
        new_ds.append(ds)
    return tuple(new_ds)

def apply_zscore_preprocess_images(im_ds, f_preprocess, verbose=0):
    '''Apply preprocessing function to image data set.
    Assuming a torch preprocessing function here that essentially z-scores and only works on RGB tensor of shape (3,)'''
    assert type(im_ds) == torch.Tensor, 'expected tensor here'
    assert im_ds.ndim == 4 and im_ds.shape[1] == 3, 'unexpected shape'

    dtype = im_ds.dtype

    rgb_means = f_preprocess.keywords['mean']
    rgb_std = f_preprocess.keywords['std']

    rgb_means = torch.tensor(np.array(rgb_means)[None, :, None, None])  # get into right dimensions
    rgb_std = torch.tensor(np.array(rgb_std)[None, :, None, None])  # get into right dimensions

    ## Change to consistent dtype:
    rgb_means = rgb_means.type(dtype)
    rgb_std = rgb_std.type(dtype)

    if verbose > 0:
        print('Changing range')
    if (im_ds > 1).any():
        im_ds = im_ds / 255 

    if verbose > 0:
        print('Z scoring data')
    im_ds = (im_ds - rgb_means) / rgb_std

    assert im_ds.dtype == torch.float32, f'Expected image to have dtype float32 but instead it has {im_ds.dtype}'
    return im_ds

def apply_zscore_preprocess_single_image(im, f_preprocess):
    '''Apply preprocessing function to a single image.
    Assuming a torch preprocessing function here that essentially z-scores and only works on RGB tensor of shape (3,)'''
    assert type(im) == torch.Tensor, 'expected tensor here'
    assert im.ndim == 3 and im.shape[0] == 3, 'unexpected shape'

    dtype = im.dtype

    if f_preprocess is not None:
        rgb_means = f_preprocess.keywords['mean']
        rgb_std = f_preprocess.keywords['std']

        rgb_means = torch.tensor(np.array(rgb_means)[:, None, None])  # get into right dimensions
        rgb_std = torch.tensor(np.array(rgb_std)[:, None, None])  # get into right dimensions

        ## Change to consistent dtype:
        rgb_means = rgb_means.type(dtype)
        rgb_std = rgb_std.type(dtype)

        if (im > 1).any():
            im = im / 255 

        im = (im - rgb_means) / rgb_std

    assert im.dtype == torch.float32, f'Expected image to have dtype float32 but instead it has {im.dtype}'
    return im

def undo_zscore_single_image(im_ds, f_preprocess):
    '''Undo the z scoring of f_preprocess'''
    dtype = im_ds.dtype

    rgb_means = f_preprocess.keywords['mean']
    rgb_std = f_preprocess.keywords['std']

    rgb_means = torch.tensor(np.array(rgb_means)[None, :, None, None])  # get into right dimensions
    rgb_std = torch.tensor(np.array(rgb_std)[None, :, None, None])  # get into right dimensions

    ## Change to consistent dtype:
    rgb_means = rgb_means.type(dtype)
    rgb_std = rgb_std.type(dtype)

    im_ds = im_ds * rgb_std + rgb_means  # not multiplying with 255 because image plotting function from rasterio doesnt like that
    
    assert im_ds.dtype == torch.float32, f'Expected image to have dtype float32 but instead it has {im_ds.dtype}'
    return im_ds

def create_empty_label_mapping_dict(verbose=1):
    '''Create empty dict with right format for label mapping.
    Corresponds to LC80 schema
    '''
    if verbose > 0:
        print('WARNING: creating label mapping dictionary corresponding to LC80 schema (ie missing few classes)')
    dict_ind_to_name, _ = get_lc_mapping_inds_names_dicts(add_main_classes_at_end=False)  # get labels of PD

    ## Add labels to dict that don't exist PD (for sake of completeness):
    dict_ind_to_name[10] = 'Unenclosed Lowland Rough Grassland'
    dict_ind_to_name[11] = 'Unenclosed Lowland Heath'
    dict_ind_to_name[17] = 'Coastal Heath'
    dict_ind_to_name[21] = 'Open Water, Coastal'
    dict_ind_to_name[23] = 'Wetland, Peat Bog'
    dict_ind_to_name[24] = 'Wetland, Freshwater Marsh'
    dict_ind_to_name[25] = 'Wetland, Saltmarsh'
    dict_ind_to_name[27] = 'Coastal Bare Rock'
    dict_ind_to_name[28] = 'Coastal Dunes'
    dict_ind_to_name[29] = 'Coastal Sand Beach'
    dict_ind_to_name[30] = 'Coastal Shingle Beach'
    dict_ind_to_name[31] = 'Coastal Mudflats'

    n_classes = 39  # hard code to ensure asserts return expected behaviour
    assert len(dict_ind_to_name) == n_classes, f'Expected {n_classes} classes but got {len(dict_ind_to_name)}'
    assert len(np.unique(list(dict_ind_to_name.values()))) == n_classes
    assert (np.sort(np.array(list(dict_ind_to_name.keys()))) == np.arange(n_classes)).all()

    ## Set up format of label mapping dict with a trivial identity transformation:
    dict_label_mapping = {x: x for x in range(len(dict_ind_to_name))}  # dummy dict (with identity transformation)
    dict_name_mapping = {v: v for v in dict_ind_to_name.values()}
    old_names = {x: dict_ind_to_name[x] for x in range(n_classes)}
    new_names = {x: dict_ind_to_name[x] for x in range(n_classes)}

    dict_mapping = {'dict_label_mapping': dict_label_mapping,
                    'dict_name_mapping': dict_name_mapping,
                    'dict_old_names': old_names, 
                    'dict_new_names': new_names}

    return dict_mapping

def change_lc_label_in_dict(dict_mapping, dict_new_names,
                            old_ind_list=[0], new_ind=0, new_name=''):
    for ind in old_ind_list:  # woodlands
        ## dict_old_names stays as is
        dict_mapping['dict_label_mapping'][ind] = new_ind
        dict_mapping['dict_name_mapping'][dict_mapping['dict_old_names'][ind]] = new_name
    dict_new_names[new_ind] = new_name

    return dict_mapping, dict_new_names

def create_new_label_mapping_dict(mapping_type='identity', save_folder='/home/tplas/repos/cnn-land-cover/content/label_mapping_dicts/',
                                  save_mapping=False):
    '''Using the mapping of create_df_mapping_labels_2022_to_80s()
    (i.e., the LC80 schema, plus C4a/C4b/C4c, plus F3d, plus H1c/H1d
    '''

    dict_mapping = create_empty_label_mapping_dict_2022_schema()
    finish_mapping = True
    if mapping_type == 'identity':
        pass 
    else:
        dict_new_names = {}
        create_mapping_with_loop = True 

        if mapping_type == 'main_categories':
            list_old_inds_new_name = [  
                                        ([0, 44], 'NO CLASS'),
                                        (list(np.arange(1, 8)), 'Wood and Forest Land'),
                                        (list(np.arange(8, 21)), 'Moor and Heath Land'),
                                        (list(np.arange(21, 24)), 'Agro-Pastoral Land'),
                                        (list(np.arange(24, 30)), 'Water and Wetland'),
                                        (list(np.arange(30, 36)), 'Rock and Coastal Land'),
                                        (list(np.arange(36, 44)), 'Developed Land')
                                    ]
            create_mapping_with_loop = False
        elif mapping_type == 'main_categories_F3inDE_noFGH':
            list_old_inds_new_name = [  
                                        ([0, 24, 25, 27, 28, 30, 31, 32, 33, 34, 35, 36, 37, 38, 39, 40, 41, 42, 43, 44], 'NO CLASS'),
                                        (list(np.arange(1, 8)), 'Wood and Forest Land'),
                                        ([8, 9, 10, 11, 12, 13, 14, 15, 16, 17, 18, 19, 20, 26], 'Moor and Heath Land'),
                                        ([21, 22, 23, 29], 'Agro-Pastoral Land')
                                    ]
            create_mapping_with_loop = False
        elif mapping_type == 'C_subclasses_only':
            ## tuples are grouped together (ie, mapped to the same class, using name of first class in tuple)
            list_stay = [1, 2, (4, 5, 6), 7] # these classes stay the same, everything else goes ot no-class. Leave out C3. 
        elif mapping_type == 'D_subclasses_only':
            print('INCLUDING F3D AS D CLASS')
            # list_stay = [(8, 9), (10, 11), 12, 15, 16, 17, 26, 29] # these classes stay the same, everything else goes ot no-class. Remove D4 and D7. 
            list_stay = [(8, 9), (11, 10), (12, 16), (17, 15), 26, 29] # these classes stay the same, everything else goes ot no-class. Remove D4 and D7. 
        elif mapping_type == 'E_subclasses_only':
            list_stay = [21, 22, 23] # these classes stay the same, everything else goes ot no-class. 
        elif mapping_type == 'E_subclasses_and_F3d_only':
            list_stay = [21, 22, 23, 29] # these classes stay the same, everything else goes ot no-class. 
        elif mapping_type == 'all_relevant_subclasses':
            list_stay = [1, 2, (4, 5, 6), 7, (8, 9), (11, 10), (12, 16), (17, 15), 21, 22, 23, 26, 29] # these classes stay the same, everything else goes ot no-class.
        elif mapping_type == 'main_categories_from_main_classes':
            assert False, 'deprecated'
            list_old_inds_new_name = [  
                                        ([0, 4, 5, 6], 'NO CLASS'),
                                        ([1], 'Wood and Forest Land'),
                                        ([2], 'Moor and Heath Land'),
                                        ([3], 'Agro-Pastoral Land')
                                    ]
            ## Doing this manually
            dict_mapping = {'dict_label_mapping': {0: 0, 1: 1, 2: 2, 3: 3, 4: 0, 5: 0, 6: 0},
                            'dict_name_mapping': {'NO CLASS': 'NO CLASS', 'Wood and Forest Land': 'Wood and Forest Land', 
                                                  'Moor and Heath Land': 'Moor and Heath Land', 'Agro-Pastoral Land': 'Agro-Pastoral Land', 
                                                  'Water and Wetland': 'NO CLASS', 'Rock and Coastal Land': 'NO CLASS', 'Developed Land':'NO CLASS'}}
            dict_mapping['dict_old_names'] = {list(dict_mapping['dict_label_mapping'].keys())[xx]: list(dict_mapping['dict_name_mapping'].keys())[xx] for xx in range(len(dict_mapping['dict_label_mapping']))}
            dict_mapping['dict_new_names'] = {list(dict_mapping['dict_label_mapping'].values())[xx]: list(dict_mapping['dict_name_mapping'].values())[xx] for xx in range(len(dict_mapping['dict_label_mapping']))}
            
            create_mapping_with_loop = False
            finish_mapping = False
        else:
            raise ValueError(f'Unknown mapping type {mapping_type}')

        if create_mapping_with_loop:
            flat_list_stay = list(itertools.chain(*(i if isinstance(i, tuple) else (i,) for i in list_stay)))
            list_old_inds_new_name = []
            list_out = [x for x in dict_mapping['dict_old_names'].keys() if x not in flat_list_stay]  # all other classes
            list_old_inds_new_name.append((list_out, 'NO CLASS'))

            for element in list_stay:
                if type(element) == int:
                    kk = element
                    assert kk in dict_mapping['dict_old_names'].keys(), f'kk {kk} not in dict_mapping[dict_old_names].keys()'
                    list_old_inds_new_name.append(([kk], dict_mapping['dict_old_names'][kk]))
                elif type(element) == tuple:
                    for kk in element:
                        assert kk in dict_mapping['dict_old_names'].keys(), f'kk {kk} not in dict_mapping[dict_old_names].keys()'
                    list_old_inds_new_name.append((list(element), dict_mapping['dict_old_names'][element[0]]))  # use name of first class in tuple 

        if finish_mapping:
            for new_ind, (old_ind_list, new_name) in enumerate(list_old_inds_new_name):
                
                dict_mapping, dict_new_names = change_lc_label_in_dict(dict_mapping=dict_mapping, dict_new_names=dict_new_names,
                                                                old_ind_list=old_ind_list, new_ind=new_ind, new_name=new_name)
            ## finish:
            dict_mapping['dict_new_names'] = dict_new_names

    if save_mapping:
        timestamp = create_timestamp()
        fn = f'label_mapping_dict__{mapping_type}__{timestamp}.pkl'
        filepath = os.path.join(save_folder, fn)
        with open(filepath, 'wb') as f:
            pickle.dump(dict_mapping, f)
        print(f'Saved mapping dict to {filepath}')

    return dict_mapping

def change_labels_to_consecutive_numbers(mask_patches, unique_labels_array=None, 
                                         use_all_pd_classes=False, verbose=0):
    '''Map labels to consecutive numbers (eg [0, 2, 5] to [0, 1, 2])'''
    assert False, 'deprecated function'
    assert type(mask_patches) == np.ndarray, 'expected np array here'

    if use_all_pd_classes is False:
        if unique_labels_array is None:
            if verbose > 0:
                print('Using classes of provided masks for relabelling')
            ## Warning: this might take some time to compute if there are many patches
            unique_labels_array = np.unique(mask_patches)
        else:
            if verbose > 0:
                print('Using provided unique labels for relabelling')
            assert type(unique_labels_array) == np.array 

        mapping_label_to_new_dict = {label: ind for ind, label in enumerate(unique_labels_array)}

    dict_ind_to_name, dict_name_to_ind =  get_lc_mapping_inds_names_dicts()

    if use_all_pd_classes:
        if verbose > 0:
            print('Using all PD classes for relabelling')
        unique_labels_array = np.unique(np.array(list(dict_ind_to_name.keys())))  # unique sorts too
        mapping_label_to_new_dict = {label: ind for ind, label in enumerate(unique_labels_array)}
    class_name_list = [dict_ind_to_name[label] for label in unique_labels_array]

    new_mask = np.zeros_like(mask_patches)  # takes up more RAM (instead of reassigning mask_patches.. But want to make sure there are no errors when changing labels). Although maybe it's okay because with labels >= 0 you're always changing down so no chance of getting doubles I think.
    for ind, label in enumerate(unique_labels_array):
        new_mask[mask_patches == label] = mapping_label_to_new_dict[label]

    # print(type(new_mask), np.shape(new_mask))
    print('WARNING: changing the labels messes with the associated label names later on')
    return new_mask, (unique_labels_array, mapping_label_to_new_dict, class_name_list)

def create_data_loaders(x_train, x_test, y_train, y_test, batch_size=100):
    '''Create torch data loaders'''
    train_ds = TensorDataset(x_train, y_train)
    train_dl = DataLoader(train_ds, batch_size=batch_size)  # could specify num_workers?? 

    test_ds = TensorDataset(x_test, y_test)
    test_dl = DataLoader(test_ds, batch_size=batch_size)

    return train_dl, test_dl

def print_info_ds(ds):
    '''Print basic info of data set'''
    dtype = ds.dtype 
    shape = ds.shape 
    print(f'{dtype} of shape {shape}')

def get_distr_classes_from_patches(patches_mask):
    '''Count for each class label the number of occurences'''
    class_inds, frequency = np.unique(patches_mask, return_counts=True)
    return (class_inds, frequency)

def split_patches_in_train_test(all_patches_img, all_patches_mask, 
                                fraction_test=0.2, split_method='random',
                                augment_data=False):
    '''Split image and mask patches into a train and test set'''
    assert type(all_patches_img) == np.ndarray and type(all_patches_mask) == np.ndarray
    assert all_patches_img.ndim == 4 and all_patches_mask.ndim == 3
    assert all_patches_img[:, 0, :, :].shape == all_patches_mask.shape 

    if split_method == 'random':
        im_train, im_test, mask_train, mask_test = sklearn.model_selection.train_test_split(all_patches_img, all_patches_mask,
                                                                                        test_size=fraction_test)
    else:
        assert False, f'Split method {split_method} not implemented'

    if augment_data:  # augment the train/test sets separately so augmented images are always in the same set 
        im_train, mask_train = augment_patches(all_patches_img=im_train, all_patches_mask=mask_train)
        im_test, mask_test = augment_patches(all_patches_img=im_test, all_patches_mask=mask_test)

    return im_train, im_test, mask_train, mask_test
    
def check_torch_ready(verbose=1, check_gpu=True, check_mps=False, assert_versions=False):
    '''Check if pytorch, cuda, gpu, etc are ready to be used'''
    assert not (check_gpu and check_mps) 
    if check_gpu:
        assert torch.cuda.is_available()
    if check_mps:
        assert torch.backends.mps.is_available()
        assert torch.backends.mps.is_built()
    if verbose > 0:  # possibly also insert assert versions
        print(f'Pytorch version is {torch.__version__}') 
        # print(f'Torchvision version is {torchvision.__version__}')  # not using torchvision at the moment though .. 
        print(f'Segmentation-models-pytorch version is {smp.__version__}')
    if assert_versions:
<<<<<<< HEAD
        assert torch.__version__ == '2.2.1' # '1.12.1+cu102' /david/
        # assert torchvision.__version__ == '0.13.1+cu102'
        assert smp.__version__ == '0.3.3' # '0.3.0' /david/
=======
        if check_gpu:
            assert torch.__version__ == '1.12.1+cu102'
            # assert torchvision.__version__ == '0.13.1+cu102'
            assert smp.__version__ == '0.3.0'
>>>>>>> f5b16f46

def change_tensor_to_max_class_prediction(pred, expected_square_size=512, disallow_0=True):
    '''CNN typically outputs a prediction for each class. This function finds the max/most likely
    predicted class and gets rid of dimenion.'''

    assert type(pred) == torch.Tensor, 'expected tensor'
    assert pred.ndim == 4, 'expected 4D (batch x class x width x height'
    assert pred.shape[2] == pred.shape[3] and pred.shape[2] == expected_square_size
    ## assuming dim 0 is batch size and dim 1 is class size. 

    if disallow_0:
        pred[:, 0, :, :] = -1  # disallow 0 class (no class) to be predicted (assuming they're probabilities and therefore > 0)
    pred = torch.argmax(pred, dim=1)

    return pred 

def concat_list_of_batches(batches):
    '''Concatenate list of batch of output masks etc'''
    assert type(batches) == list 
    for b in batches:
        assert type(b) == torch.Tensor, type(b)

    return torch.cat(batches, dim=0)

def compute_confusion_mat_from_two_masks(mask_true, mask_pred, lc_class_name_list, 
                                         unique_labels_array=None, skip_factor=None):
    '''Compute confusion matrix given two np or da masks/matrices.
    unique_labels_array still in here for backwards compatibility.'''
    if type(mask_true) == xr.DataArray:
        mask_true = mask_true.to_numpy()
    if type(mask_pred) == xr.DataArray:
        mask_pred = mask_pred.to_numpy()
    mask_true = np.squeeze(mask_true)
    mask_pred = np.squeeze(mask_pred)

    assert mask_pred.shape == mask_true.shape, f'{mask_pred.shape}, {mask_true.shape}'
    # assert len(lc_class_name_list) == len(unique_labels_array)  # don't check because unique_labels_array is not used anymore
    n_classes = len(lc_class_name_list)
    conf_mat = np.zeros((n_classes, n_classes))

    if skip_factor is not None and skip_factor > 0:
        assert type(skip_factor) == int
        assert skip_factor > 0 and skip_factor < mask_pred.shape[0] and skip_factor < mask_pred.shape[1]
        mask_pred = mask_pred[::skip_factor, ::skip_factor]
        mask_true = mask_true[::skip_factor, ::skip_factor]
    for ic_true in range(n_classes):
        for ic_pred in range(n_classes):
            n_match = int((mask_pred[mask_true == ic_true] == ic_pred).sum())
            conf_mat[ic_true, ic_pred] += n_match  # just add to existing matrix; so it can be done in batches

    return conf_mat

def compute_stats_from_confusion_mat(model=None, conf_mat=None, class_name_list=None,
                                     dim_truth=0, normalise_hm=True, remove_no_class_if_present=True,
                                     class_indices_to_remove=[],
                                     dict_override_shortcuts={}):
    '''Given a confusion matrix, compute precision/sensitivity/accuracy etc stats'''
    if model is not None:
        if conf_mat is not None:
            print('WARNING: using models confusion matrix even though conf_mat was given')
        conf_mat = model.test_confusion_mat 
        class_name_list = model.dict_training_details['class_name_list']
        n_classes = model.dict_training_details['n_classes']
    else:
        n_classes = conf_mat.shape[0]
    assert conf_mat.ndim == 2 and conf_mat.shape[0] == conf_mat.shape[1]
    assert len(class_name_list) == conf_mat.shape[0], f'{n_classes}, {len(class_name_list)}, {conf_mat.shape[0]}'
    assert (conf_mat >= 0).all()
    assert dim_truth == 0, 'if true labels are on the other axis, code below doesnt work. Add transpose here..?'
    if len(class_indices_to_remove) > 0:
        conf_mat = np.delete(conf_mat, class_indices_to_remove, axis=0)
        conf_mat = np.delete(conf_mat, class_indices_to_remove, axis=1)
        class_name_list = [x for i, x in enumerate(class_name_list) if i not in class_indices_to_remove]
        n_classes = len(class_name_list)    
    
    if remove_no_class_if_present:
        if class_name_list[0] in ['NO CLASS', '0']:
            print('Removing NO CLASS from confusion matrix')
            class_name_list = class_name_list[1:]
            conf_mat = conf_mat[1:, 1:]
            n_classes -= 1

    _, dict_name_to_shortcut = get_mapping_class_names_to_shortcut()   
    if len(dict_override_shortcuts) > 0:
        for k, v in dict_override_shortcuts.items():
            if k in dict_name_to_shortcut:
                dict_name_to_shortcut[k] = v
    shortcuts = [dict_name_to_shortcut[x] for x in class_name_list]    
    assert len(shortcuts) == n_classes, f'Shortcuts: {len(shortcuts)}, n_classes: {n_classes}, class_name_list: {len(class_name_list)}'

    if normalise_hm:
        conf_mat_norm = conf_mat / conf_mat.sum() 
    else:
        conf_mat_norm = conf_mat / (64 * 1e6)  # convert to square km

    sens_arr = np.zeros(n_classes)  #true positive rate
    # spec_arr = np.zeros(n_classes)  # true negative rate
    prec_arr = np.zeros(n_classes)  # positive predictive value (= 1 - false discovery rate)
    dens_true_arr = np.zeros(n_classes)   # density of true class
    dens_pred_arr = np.zeros(n_classes)

    for i_c in range(n_classes):
        dens_true_arr[i_c] = conf_mat_norm[i_c, :].sum()  # either density (when normalised) or total area
        dens_pred_arr[i_c] = conf_mat_norm[:, i_c].sum()
        if dens_true_arr[i_c] > 0:
            sens_arr[i_c] = conf_mat_norm[i_c, i_c] / dens_true_arr[i_c]  # sum of true pos + false neg
        else:
            sens_arr[i_c] = np.nan 
        if dens_pred_arr[i_c] > 0: 
            prec_arr[i_c] = conf_mat_norm[i_c, i_c] / dens_pred_arr[i_c]  # sum of true pos + false pos
        else:
            prec_arr[i_c] = np.nan

    df_stats_per_class = pd.DataFrame({'class name': class_name_list, 'class shortcut': [x for x in shortcuts],
                                      'sensitivity': sens_arr, 
                                      'precision': prec_arr, 'true density': dens_true_arr,
                                      'predicted density': dens_pred_arr})

    overall_accuracy = conf_mat.diagonal().sum() / conf_mat.sum() 
    sub_mat = conf_mat[1:4, :][:, 1:4]
    sub_accuracy = sub_mat.diagonal().sum() / sub_mat.sum()

    return df_stats_per_class, overall_accuracy, sub_accuracy, conf_mat_norm, shortcuts, n_classes

def export_df_stats_to_latex(df_stats, path_latex=None, cols_2_decimals = ['Sensitivity', 'Precision'],
                             cols_1_decimal_perc = ['Density test set']):
    '''Export df_stats to latex'''
    df_stats = df_stats.copy()
    print(df_stats.columns)
    df_stats.columns = [x[0].upper() + x[1:] for x in df_stats.columns]
    
    for col in cols_2_decimals:
        df_stats[col] = df_stats[col].apply(lambda x: f'{x:.2f}')
    
    for col in cols_1_decimal_perc:
        df_stats[col] = df_stats[col].apply(lambda x: f'{100 * x:.1f}\%')
    df_stats.columns = [f'\textbf{{{x}}}' for x in df_stats.columns]

    df_stats.to_latex(buf=path_latex, index=False, escape=False, na_rep='-')
    return df_stats

def compute_confusion_mat_from_dirs(dir_mask_true,  
                                    lc_class_name_list, unique_labels_array=None,
                                    dir_mask_pred_shp=None, dir_mask_pred_tif=None,
                                    path_mapping_pred_dict=None,
                                    col_name_shp_file='class', 
                                    patch_size=512, padding=0, 
                                    skip_factor=None, mask_suffix='_lc_2022_mask', verbose=1):
    '''Compute confusion mat & stats per tile, for a dir of tiles. 
    Assuming that dir_mask_true is a dir containing TIFs. 
    Assuming that if dir_mask_pred_shp is given, this is a dir of shp files'''
    list_mask_true = get_all_tifs_from_dir(dir_mask_true)
    if dir_mask_pred_shp is not None and dir_mask_pred_tif is None:
        print('Loading predicted mask shp files')
        list_names_masks_pred = [x for x in os.listdir(dir_mask_pred_shp) if x != 'merged_tiles']
        print(f'Found {len(list_names_masks_pred)} predicted mask shp files')
        list_files_masks_pred = [os.path.join(dir_mask_pred_shp, xx, f'{xx}.shp') for xx in list_names_masks_pred]
        load_pred_as_shp = True 
    elif dir_mask_pred_tif is not None and dir_mask_pred_shp is None:
        print('Loading predicted mask tif files')
        list_files_masks_pred = get_all_tifs_from_dir(dir_mask_pred_tif)
        load_pred_as_shp = False
    else:
        raise ValueError('Either dir_mask_pred_shp or dir_mask_pred_tif must be specified')

    if path_mapping_pred_dict is not None:
        if verbose > 0:
            print('Loading dict mapping predicted labels to original labels')
        dict_mapping_pred = pickle.load(open(path_mapping_pred_dict, 'rb'))
        dict_mapping_pred = dict_mapping_pred['dict_label_mapping']
        unique_original_labels = np.array(list(dict_mapping_pred.keys()))
        remap_pred_labels = True 
    else:
        remap_pred_labels = False

    dict_acc = {} 
    dict_conf_mat = {}
    dict_df_stats = {}

    for i_tile, tilepath in tqdm(enumerate(list_mask_true)):
        tilename = tilepath.split('/')[-1].rstrip('.tif')[:6]#.rstrip(mask_suffix)
        mask_tile_true = np.squeeze(load_tiff(tilepath, datatype='np'))

        corresponding_shp_path = [xx for xx in list_files_masks_pred if tilename in xx]
        assert len(corresponding_shp_path) == 1, f'Tile {tilename}, Length: {len(corresponding_shp_path)}, {corresponding_shp_path}'
        corresponding_shp_path = corresponding_shp_path[0]
        
        if load_pred_as_shp:
            mask_pred_shp = load_pols(corresponding_shp_path)
            ds_pred_tile = convert_shp_mask_to_raster(df_shp=mask_pred_shp, col_name=col_name_shp_file)
            np_pred_tile = ds_pred_tile[col_name_shp_file].to_numpy()
        else:
            np_pred_tile = np.squeeze(load_tiff(corresponding_shp_path, datatype='np'))
            if remap_pred_labels:
                ## Remap if needed:
                new_mask = np.zeros_like(np_pred_tile)  # takes up more RAM (instead of reassigning mask_patches.. But want to make sure there are no errors when changing labels). Although maybe it's okay because with labels >= 0 you're always changing down so no chance of getting doubles I think.
                for label in unique_original_labels:
                    new_mask[np_pred_tile == label] = dict_mapping_pred[label]
                np_pred_tile = new_mask

        ## Cut off no-class edges: 
        assert mask_tile_true.shape == np_pred_tile.shape, f'Predicted mask shape {np_pred_tile.shape} does not match true mask shape {mask_tile_true.shape}'  # this should be 8000 x 8000
        start_pred, end_pred = get_padding_edges_from_sizes(image_size=mask_tile_true.shape[0], patch_size=patch_size, padding=padding)
        np_pred_tile = np_pred_tile[start_pred:end_pred, :][:, start_pred:end_pred]
        mask_tile_true = mask_tile_true[start_pred:end_pred, :][:, start_pred:end_pred]

        ## Compute confusion matrix:
        conf_mat = compute_confusion_mat_from_two_masks(mask_true=mask_tile_true, mask_pred=np_pred_tile, 
                                                    lc_class_name_list=lc_class_name_list, 
                                                    skip_factor=skip_factor)
        tmp = compute_stats_from_confusion_mat(conf_mat=conf_mat, class_name_list=lc_class_name_list, 
                                               normalise_hm=True)

        dict_df_stats[tilename] = tmp[0] 
        dict_acc[tilename] = tmp[1]
        dict_conf_mat[tilename] = conf_mat

    return dict_acc, dict_df_stats, dict_conf_mat

def get_padding_edges_from_sizes(image_size=8000, patch_size=512, padding=42):
    step_size = patch_size - padding  # effective step size
    n_patches_per_side = int(np.floor(image_size / step_size - padding / step_size))
    n_pix_fit = n_patches_per_side * step_size + padding
    if padding == 0:
        assert n_pix_fit % step_size == 0
    half_pad = padding // 2
    start_prediction = half_pad
    end_prediction = n_pix_fit - half_pad
    return start_prediction, end_prediction

def find_pols_smaller_and_greater_than_area_threshold(gdf, area_threshold=1e1, class_col='class',
                                                        label_col='lc_label', labels_to_ignore=[],
                                                ignore_index=0, exclude_no_class_from_large_pols=True):
    '''Find polygons smaller than area_threshold and larger than area_threshold'''
    assert type(gdf) == gpd.GeoDataFrame
    assert class_col in gdf.columns, f'Class column {class_col} not in gdf columns {gdf.columns}'
    assert label_col in gdf.columns, f'Label column {label_col} not in gdf columns {gdf.columns}'
    assert gdf[class_col].dtype == int, f'Class column {class_col} must be int, not {gdf[class_col].dtype}' 
    assert gdf[label_col].dtype == np.object_, f'Label column {label_col} must be object, not {gdf[label_col].dtype}'
    
    area_array = gdf['geometry'].area
    if exclude_no_class_from_large_pols:
        inds_pols_use_larger_th = np.logical_and(inds_pols_use_larger_th, gdf[class_col] != ignore_index)  # don't take into account no-class (index by ignore_index) for large pols
    if len(labels_to_ignore) > 0:
        inds_pols_use_larger_th = np.logical_and(inds_pols_use_larger_th, np.logical_not(np.isin(gdf[label_col], labels_to_ignore)))  # don't take into account no-class (index by ignore_index) for large pols
        
    inds_pols_greater_th = np.where(inds_pols_use_larger_th)[0] 
    inds_pols_lower_th = np.where(area_array < area_threshold)[0]

    return gdf, inds_pols_lower_th, inds_pols_greater_th

def find_pols_smaller_and_greater_than_area_threshold_per_class(gdf, default_area_threshold=1e1, 
                                                                class_dependent_area_thresholds=dict(),
                                                                class_col='class', ignore_index=0,
                                                                labels_to_ignore=[],
                                                                label_col='lc_label',
                                                                exclude_no_class_from_large_pols=True,
                                                                verbose=1):
    '''Find polygons smaller than area_threshold and larger than area_threshold'''
    assert type(gdf) == gpd.GeoDataFrame
    assert type(class_dependent_area_thresholds) == dict, f'Class dependent area thresholds must be a dict, not {type(class_dependent_area_thresholds)}'   
    assert default_area_threshold >= 0, f'Default area threshold must be >= 0, not {default_area_threshold}'
    assert class_col in gdf.columns, f'Class column {class_col} not in gdf columns {gdf.columns}'
    assert label_col in gdf.columns, f'Label column {label_col} not in gdf columns {gdf.columns}'
    assert gdf[class_col].dtype == int, f'Class column {class_col} must be int, not {gdf[class_col].dtype}' 
    assert gdf[label_col].dtype == np.object_, f'Label column {label_col} must be object, not {gdf[label_col].dtype}'
    assert type(labels_to_ignore) == list

    area_array = gdf['geometry'].area
    class_array = gdf[label_col] 
    types_threshold_keys = [type(k) for k in class_dependent_area_thresholds.keys()]
    assert len(set(types_threshold_keys)) == 1, f'All keys in class dependent area thresholds must be of the same type, not {types_threshold_keys}'
    assert list(set(types_threshold_keys))[0] == str, f'All keys in class dependent area thresholds must be str, not {list(set(types_threshold_keys))[0]}. This is because lc_label is used (eg C1, C2 etc.) instead of int classes.'
    threshold_array = np.zeros_like(area_array) - 1 # -1 means no threshold
    list_classes_not_in_dict = []
    if verbose >= 1:
        f'Class dependent area thresholds: {class_dependent_area_thresholds}'
        f'Classes in data: {np.unique(class_array)}'
    for class_ in np.unique(class_array):
        if class_ in class_dependent_area_thresholds.keys():
            inds = np.where(class_array == class_)[0]
            threshold_array[inds] = class_dependent_area_thresholds[class_]
        else:
            inds = np.where(class_array == class_)[0]
            threshold_array[inds] = default_area_threshold
            list_classes_not_in_dict.append(class_)
    assert np.all(threshold_array >= 0), f'All thresholds must be >= 0, not {threshold_array}'
    if verbose >= 1:
        if len(list_classes_not_in_dict) > 0:
            print(f'Class dependent area thresholds: {class_dependent_area_thresholds}')
            print(f'Classes not in dict: {list_classes_not_in_dict}')

    inds_pols_use_larger_th = area_array >= threshold_array

    if exclude_no_class_from_large_pols:
        inds_pols_use_larger_th = np.logical_and(inds_pols_use_larger_th, gdf[class_col] != ignore_index)  # don't take into account no-class (index by ignore_index) for large pols
    if len(labels_to_ignore) > 0:
        inds_pols_use_larger_th = np.logical_and(inds_pols_use_larger_th, np.logical_not(np.isin(gdf[label_col], labels_to_ignore)))  # don't take into account no-class (index by ignore_index) for large pols
        
    inds_pols_greater_th = np.where(inds_pols_use_larger_th)[0] 
    inds_pols_lower_th = np.where(area_array < threshold_array)[0]

    return gdf, inds_pols_lower_th, inds_pols_greater_th

def load_area_threshold_json(json_filepath, keys_are_int=False):
    '''Load area threshold json file'''
    assert type(json_filepath) == str, f'Json filepath must be a string, not {type(json_filepath)}'
    assert os.path.exists(json_filepath), f'File {json_filepath} does not exist'
    with open(json_filepath, 'r') as f:
        area_threshold_dict = json.load(f)

    if 'default' in area_threshold_dict.keys():
        default_area_threshold = area_threshold_dict['default']
        assert default_area_threshold >= 0, f'Default area threshold must be >= 0, not {default_area_threshold}'
        area_threshold_dict.pop('default')
    else:
        default_area_threshold = None 

    if keys_are_int:
        ## change keys to int 
        ## assert all keys are integer numbers (as strings)
        assert np.all([type(k) == str for k in area_threshold_dict.keys()]), f'All keys must be strings, not {type(k)}'
        assert np.all([len(k.split('.')) == 1 for k in area_threshold_dict.keys()]), f'All keys must be integer numbers, not {k}'
        area_threshold_dict = {int(k): v for k, v in area_threshold_dict.items()}

    return area_threshold_dict, default_area_threshold

def filter_small_polygons_from_gdf(gdf, class_col='class', label_col='lc_label',
                                   area_threshold=1e1, use_class_dependent_area_thresholds=True,
                                    class_dependent_area_thresholds={1: 0, 2: 1e3, 3: 1e3},
                                   verbose=1, max_it=5, ignore_index=0, 
                                   labels_to_ignore=['F', 'F2', 'G', 'G2', 'G2a', 'H', 'H1a', 'H1b', 'H1c', 'H1d', 'H2a', 'H2b', 'H3a', 'H3b',' I', '0'],
                                   exclude_no_class_from_large_pols=True,
                                   convert_to_no_class_if_all_pols_too_small=False):
    '''Filter small polygons by changing all polygons with area < area_threshold to label of neighbour'''
    assert type(gdf) == gpd.GeoDataFrame, f'gdf must be a GeoDataFrame, not {type(gdf)}'
    assert convert_to_no_class_if_all_pols_too_small == False, 'Putting stop here as warning.'
    n_pols_start = len(gdf)
    gdf = copy.deepcopy(gdf)
       
    ## Each iteration of the loop will dissolve polygons that are smaller than area_threshold and adjacent to a large polygon
    ## But if a small polygon is inside another small polygon, it will not be dissolved. Hence the while loop to iterate until no more small polygons are left.
    current_it = 0
    continue_dissolving = True  # multiple triggers to stop loop at end of while loop
    sort_ascending = True  # speeds up the process
    while continue_dissolving:
        if verbose > 0:
            print(f'Current iteration: {current_it}/{max_it}')
        if use_class_dependent_area_thresholds:
            gdf, inds_pols_lower_th, inds_pols_greater_th = find_pols_smaller_and_greater_than_area_threshold_per_class(gdf=gdf, 
                                                                        default_area_threshold=area_threshold, 
                                                                        class_dependent_area_thresholds=class_dependent_area_thresholds,
                                                                        class_col=class_col, ignore_index=ignore_index, 
                                                                        labels_to_ignore=labels_to_ignore,
                                                                        exclude_no_class_from_large_pols=exclude_no_class_from_large_pols,
                                                                        label_col=label_col)
        else:
            gdf, inds_pols_lower_th, inds_pols_greater_th = find_pols_smaller_and_greater_than_area_threshold(gdf=gdf, area_threshold=area_threshold, 
                                                                        class_col=class_col, ignore_index=ignore_index, 
                                                                        labels_to_ignore=labels_to_ignore,
                                                                        exclude_no_class_from_large_pols=exclude_no_class_from_large_pols)
        n_pols_start_loop = len(gdf)
        if verbose > 0 and current_it == 0:
            print(f'Number of pols smaller than threshold ({area_threshold}): {len(inds_pols_lower_th)}/{n_pols_start}')
        other_cols = [x for x in gdf.columns if x not in ['geometry', class_col]]

        if len(inds_pols_greater_th) == 0:  ## No pols greater than area threshold; 
            if convert_to_no_class_if_all_pols_too_small:
                ## convert all small pols to no-class. Do this manually to speed up. 
                if verbose > 0:
                    print('No pols greater than area threshold. Converting all small pols to no-class')
                bounds_tile = tuple(gdf.total_bounds)
                pol_tile = shapely.geometry.box(*bounds_tile)
                gdf_new = gpd.GeoDataFrame(geometry=[pol_tile], crs=gdf.crs)
                gdf_new[class_col] = ignore_index
                no_class_inds_original_gdf = np.where(gdf[class_col] == ignore_index)[0]
                if len(no_class_inds_original_gdf) > 0:
                    for col_name in other_cols:
                        gdf_new[col_name] = gdf.iloc[no_class_inds_original_gdf[0]][col_name]
                else:
                    for col_name in other_cols:
                        gdf_new[col_name] = np.nan
                return gdf_new 
            else: 
                ## Leave as it is:
                return gdf
            
        elif len(inds_pols_greater_th) == 1:
            ## Only 1 pol greater than are; convert all small pols to this class. Do this manually to speed up. 
            if verbose > 0:
                print('Only 1 pol greater than area threshold. Converting all small pols to this class')
            ind_large_pol = inds_pols_greater_th[0]
            bounds_tile = tuple(gdf.total_bounds)
            pol_tile = shapely.geometry.box(*bounds_tile)
            gdf_new = gpd.GeoDataFrame(geometry=[pol_tile], crs=gdf.crs)
            gdf_new[class_col] = gdf.iloc[ind_large_pol][class_col]
            for col_name in other_cols:
                gdf_new[col_name] = gdf.iloc[ind_large_pol][col_name]
            gdf_new = gdf_new.assign(area=gdf_new['geometry'].area)
            return gdf_new

        ## Sort large pols by area for faster NN search
        gdf_l = gdf.iloc[inds_pols_greater_th].copy()
        gdf_l = gdf_l.assign(area=gdf_l['geometry'].area)
        gdf_l = gdf_l.sort_values(by='area', ascending=sort_ascending) 
        
        ## Create an rtree of large pols for fast NN search. 
        idx = gdf_l.sindex

        ## For each small pol, find the nearest large pol and take over class. 
        for i_pol, ind_pol in tqdm(enumerate(inds_pols_lower_th)):
            # Rtree works based on bounds, so it typically selects too many. Using rtree, find selection of large pols:
            pol = gdf.iloc[ind_pol]['geometry']
            list_selection_nearby_large_pols = np.sort(list(idx.intersection(pol.bounds)))  # sort to maintain order of area
            n_sel = len(list_selection_nearby_large_pols)
            gdf_selection = gdf_l.iloc[list_selection_nearby_large_pols]
            convert_pol = False 

            ## Loop through selection of large pols based on bounds to find exact boundary pol using touches():
            for i_large_pol, large_pol in enumerate(gdf_selection['geometry']):
                if large_pol.touches(pol):
                    ind_nearest_pol = list_selection_nearby_large_pols[i_large_pol]
                    convert_pol = True
                    break
                if i_large_pol == n_sel - 2:  # this is the second last large pol, which wasnt selected in the prior if statement, so it must be the last one. Because they are sorted by area, the last one will take most time (especially when there is 1 huge polygon at the end)
                    ind_nearest_pol = list_selection_nearby_large_pols[-1]
                    convert_pol = True
                    break
        
            if convert_pol:  # just to make sure ind_near_pol is defined.
                ## Assign class and other cols of large pol to small pol:
                gdf.at[ind_pol, class_col] = gdf_l.iloc[ind_nearest_pol][class_col]
                for col_name in other_cols:
                    gdf.at[ind_pol, col_name] = gdf_l.iloc[ind_nearest_pol][col_name]
            
        ## Dissolve all polygons with same class and explode multipols:
        gdf = gdf.dissolve(by=class_col, as_index=False)  # this takes most time.
        gdf = gdf.explode().reset_index(drop=True)
        gdf = gdf.assign(area=gdf['geometry'].area)

        n_pols_end_loop = len(gdf)
        if verbose > 0:
            print(f'Number of new polygons: {n_pols_end_loop}, number of old polygons: {n_pols_start_loop}')
        gdf['pol_id_til'] = gdf.index

         ## Stop conditions: 1) no more small pols, 2) no more changes, 3) max number of iterations
        if use_class_dependent_area_thresholds:
            _, inds_pols_lower_th, __ = find_pols_smaller_and_greater_than_area_threshold_per_class(gdf=gdf, 
                                                                        default_area_threshold=area_threshold, 
                                                                        class_dependent_area_thresholds=class_dependent_area_thresholds,
                                                                        class_col=class_col, ignore_index=ignore_index, 
                                                                        labels_to_ignore=labels_to_ignore,
                                                                        exclude_no_class_from_large_pols=exclude_no_class_from_large_pols)
            n_pols_to_be_dissolved = len(inds_pols_lower_th)
        else:
            n_pols_to_be_dissolved = len(gdf[gdf['area'] < area_threshold])
        if n_pols_to_be_dissolved == 0:
            if verbose > 0:
                print(f'SUCCESS: No more polygons smaller than {area_threshold}. Stopping.')
            continue_dissolving = False
        current_it += 1
        if current_it >= max_it:
            if verbose > 0:
                print(f'Warning: maximum number of iterations ({max_it}) reached. Stopping.')
            continue_dissolving = False
        if sort_ascending is False:
            if verbose > 0:
                print(f'Have tried sorting other way once. Stopping.')
            continue_dissolving = False
        if n_pols_end_loop == n_pols_start_loop:
            if verbose > 0:
                print(f'No more changes. Trying to sort other way around.')
            sort_ascending = False  # if no more changes, but still small pols left, then sort by descending area to dissolve into the largest polygons first, to resolve cases where they touch by a single pixel

    return gdf

def load_fgh_layer(filepath_fgh_layer='/home/tplas/data/gis/tmp_fgh_layer/tmp_fgh_layer.shp',
                   col_label='lc_label', dict_code_copies={'G2': 'G2a'}, add_numeric_class_index=True):

    df_schema = create_df_mapping_labels_2022_to_80s()  # load schema to map fgh names to indices 
    fgh_layer = load_pols(filepath_fgh_layer)
    assert len(fgh_layer.columns) == 2 and np.all([x in ['geometry', col_label] for x in fgh_layer.columns]), f'fgh_layer should have only 2 columns: geometry and {col_label}'
    
    if add_numeric_class_index:
        dict_code_to_label = {df_schema['code_2022'].iloc[x]: df_schema['index_2022'].iloc[x] for x in range(len(df_schema))}
        for undefined_code, existing_code in dict_code_copies.items():
            dict_code_to_label[undefined_code] = dict_code_to_label[existing_code]
        for lab in fgh_layer[col_label].unique():
            assert lab in dict_code_to_label.keys(), lab
        
        ## Add column with class index:
        fgh_layer['class'] = fgh_layer['lc_label'].map(dict_code_to_label)

    return fgh_layer

def override_predictions_with_manual_layer(filepath_manual_layer='/home/tplas/data/gis/tmp_fgh_layer/tmp_fgh_layer.shp', 
                                           tile_predictions_folder='/home/tplas/predictions/predictions_LCU_2022-11-30-1205_dissolved1000m2/', 
                                           new_tile_predictions_override_folder=None, verbose=0,
                                           col_name_class='Class name'):
    col_class_code = 'lc_label'  # putting this outside args because df_fgh has this column name
    ## Load FGH layer & get list of tile paths, and new directory for tile predictions with FGH override
    df_fgh = load_fgh_layer(filepath_fgh_layer=filepath_manual_layer,
                            add_numeric_class_index=False, col_label=col_class_code)  # should be same as below
    date_fgh_modified = str(datetime.datetime.strptime(time.ctime(os.path.getmtime(filepath_manual_layer)), '%a %b %d %H:%M:%S %Y').date())
    df_fgh['source'] = f'OS NGD retrieved {date_fgh_modified}'  # set source OS NGD 

    if new_tile_predictions_override_folder is None:
        new_tile_predictions_override_folder = tile_predictions_folder.rstrip('/') + '_FGH-override/'
    if not os.path.exists(new_tile_predictions_override_folder):
        os.mkdir(new_tile_predictions_override_folder)

    ## Collect all filepaths:
    subdirs_tiles = [os.path.join(tile_predictions_folder, x) for x in os.listdir(tile_predictions_folder) if os.path.isdir(os.path.join(tile_predictions_folder, x)) and x[:3] == 'LCU']
    dict_shp_files = {} 
    dict_new_shp_files = {}
    for tile_dir in subdirs_tiles:
        ## Get tile name
        tilename = tile_dir.split('/')[-1].split('_')[2]
        assert len(tilename) == 6, f'Error: tilename {tilename} is not 6 characters long (from {tile_dir}).'

        ## Get path to shp file
        tmp_list_shp_files = [os.path.join(tile_dir, x) for x in os.listdir(tile_dir) if x[-4:] == '.shp']
        assert len(tmp_list_shp_files) == 1, f'Error: more than 1 shp file found in {tile_dir}'
        dict_shp_files[tilename] = tmp_list_shp_files[0]

        ## Set path for new shp file to be saved
        new_dir = os.path.join(new_tile_predictions_override_folder, tile_dir.split('/')[-1] + '_FGH-override')
        if not os.path.exists(new_dir):
            os.mkdir(new_dir)

        ## Load shp file to see how many pols there are (takes some extra time)
        dict_new_shp_files[tilename] = os.path.join(new_dir, new_dir.split('/')[-1] + '.shp')
        tmp_pols = load_pols(dict_shp_files[tilename])
        if len(tmp_pols) > 20 and verbose > 0:
            print(f'Loaded {len(tmp_pols)} polygons for tile {tilename}')

    ## Loop over tiles and apply FGH override - assume only work with main classes 
    mapping_dict = {'Wood and Forest Land': 'C', 'Moor and Heath Land': 'D', 
                    'Agro-Pastoral Land': 'E', 'NO CLASS': 'I'}
    for tilename, tile_pred_path in tqdm(dict_shp_files.items()):
        if verbose > 1:
            print(tilename)
        df_pred = gpd.read_file(tile_pred_path)
        df_pred = df_pred.copy()
        assert df_pred.crs == df_fgh.crs, f'Error: crs of df_pred ({df_pred.crs}) is not the same as df_fgh ({df_fgh.crs})'

        ## Get rid of columns that are not needed & change main class str names to ints:
        cols_drop = [x for x in df_pred.columns if x not in [col_name_class, 'geometry']]
        df_pred = df_pred.drop(cols_drop, axis=1)
        if len(df_pred) == 1:  # just to verify that what's happening is what I think is happening
            assert 'polygon_id' not in df_pred.columns
        else:
            if 'polygon_id' in df_pred.columns:
                df_pred = df_pred.drop(['polygon_id'], axis=1)
        df_pred[col_class_code] = df_pred[col_name_class].map(mapping_dict)
        df_pred = df_pred.drop([col_name_class], axis=1)
        df_pred['source'] = 'model prediction'  # set source 

        ## Get FGH polygons that intersect with df_pred (to speed up the merger below)
        tile_outline = shp.geometry.box(*df_pred.total_bounds)  ## use bouding box of df_pred to get FGH polygons that intersect with df_pred
        df_fgh_tile = df_fgh[df_fgh.intersects(tile_outline)]  # only keep FGH polygons that intersect with df_pred
        n_pols_fgh = len(df_fgh_tile)
        if n_pols_fgh > 0:
            new_pols_fgh = [] 
            new_classes_fgh = []
            for nn in range(n_pols_fgh):  # only keep the part of the FGH polygons that intersect with df_pred (especially because some may be large, e.g., road networks)
                pol = df_fgh_tile.iloc[nn]['geometry']
                pol_intersect_tile = pol.intersection(tile_outline)
                new_pols_fgh.append(pol_intersect_tile)
                new_classes_fgh.append(df_fgh_tile.iloc[nn][col_class_code])
            df_fgh_tile = gpd.GeoDataFrame(geometry=new_pols_fgh)
            df_fgh_tile[col_class_code] = new_classes_fgh
            df_fgh_tile = test_validity_geometry_column(df_fgh_tile)
            df_fgh_tile = df_fgh_tile.explode(index_parts=True).reset_index(drop=True)
            ## It can happen by coincidence that a polygon is split into a linestring and a polygon, so we need to remove the linestring:
            df_fgh_tile = df_fgh_tile[df_fgh_tile.geometry.type == 'Polygon']
            df_fgh_tile = df_fgh_tile.reset_index(drop=True)
            df_fgh_tile['source'] = f'OS NGD retrieved {date_fgh_modified}'  # set source OS NGD
            df_fgh_tile.crs = df_fgh.crs 

            ## Merge with FGH layer:
            df_diff = gpd.overlay(df_pred, df_fgh_tile, how='difference')  # Get df pred polygons that are not in df fgh 
            df_diff = test_validity_geometry_column(df_diff)
            df_diff = df_diff.explode(index_parts=True).reset_index(drop=True)
            df_intersect = gpd.overlay(df_pred, df_fgh_tile, how='intersection')  # Get overlap between df pred and df fgh
            df_intersect[col_class_code] = df_intersect[f'{col_class_code}_2']  #  FGH layer has priority (and was 2nd arg in overlay() above)
            df_intersect['source'] = df_intersect['source_2']
            df_intersect = df_intersect.drop([f'{col_class_code}_1', f'{col_class_code}_2'], axis=1)
            df_intersect = df_intersect.drop(['source_1', 'source_2'], axis=1)
            df_intersect = test_validity_geometry_column(df_intersect)
            df_intersect = df_intersect.explode(index_parts=True).reset_index(drop=True)  # in case multiple polygons are created by intersection
            df_new = gpd.GeoDataFrame(pd.concat([df_diff, df_intersect], ignore_index=True))  # Concatenate all polygons
        else:
            df_new = df_pred

        ## Add numeric main index, might be needed for clipping detailed predictions later):
        df_new, _ = add_main_category_index_column(df_lc=df_new, col_code_name=col_class_code,
                                                    col_ind_name='class')  # add numeric main label column
        ## Instead/additionally, are the codes OK?
        df_new.crs = df_pred.crs  # set crs

        ## Dissolve again because intersections can break up FGH polygons, which then need to be dissolved again
        df_new = df_new.dissolve(by=col_class_code, as_index=False)  
        df_new = test_validity_geometry_column(df_new)    
        df_new = df_new.explode(index_parts=True).reset_index(drop=True)
        
        ## Save:
        new_tile_path = dict_new_shp_files[tilename]
        df_new.to_file(new_tile_path)
    
    print('\n#####\n\nDone with FGH override\n\n#####\n')
    return new_tile_predictions_override_folder

def merge_individual_shp_files(dir_indiv_tile_shp, save_merged_shp_file=True, filename=None,
                               dir_save_merger=None,
                               delete_individual_shp_files=False, list_tile_ids_to_merge=None):
    if filename is None:
        curr_dir_name = dir_indiv_tile_shp.split('/') 
        curr_dir_name = curr_dir_name[-1] if curr_dir_name[-1] != '' else curr_dir_name[-2]  # in case dir_indiv_tile_shp ends with '/'
        filename = f'merged_{curr_dir_name}.shp'
        # filename = 'merged_tiles.shp'
    else:
        assert type(filename) == str
        assert filename[-4:] == '.shp'

    if dir_save_merger is None:
        dir_save_merger = dir_indiv_tile_shp
    else:  
        assert os.path.exists(dir_save_merger), f'Directory {dir_save_merger} does not exist'

    if delete_individual_shp_files:
        assert save_merged_shp_file, 'If delete_individual_shp_files is True, save_merged_shp_file must be True as well'
        print('WARNING: delete_individual_shp_files is True, so individual shp files will be deleted after merging')

    subdirs_tiles = [os.path.join(dir_indiv_tile_shp, x) for x in os.listdir(dir_indiv_tile_shp) if os.path.isdir(os.path.join(dir_indiv_tile_shp, x))]
    n_original_tiles = len(subdirs_tiles)
    if list_tile_ids_to_merge is None:
        pass
    else:
        subdirs_tiles = [x for x in subdirs_tiles if x.split('/')[-1].split('_')[2] in list_tile_ids_to_merge]
        assert len(subdirs_tiles) > 0, f'No tiles found in {dir_indiv_tile_shp} with tile ids {list_tile_ids_to_merge}'
        assert len(subdirs_tiles) == len(list_tile_ids_to_merge), f'Found {len(subdirs_tiles)} tiles in {dir_indiv_tile_shp} with tile ids {list_tile_ids_to_merge}, but expected {len(list_tile_ids_to_merge)}'
        print(f'Found {len(subdirs_tiles)}/{n_original_tiles} tiles in {dir_indiv_tile_shp} with tile ids')
    print(f'Merging {len(subdirs_tiles)} tiles found in {dir_indiv_tile_shp}')
    for i_tile, pred_dir in tqdm(enumerate(subdirs_tiles)):
        if i_tile == 0:
            df_all = load_pols(pred_dir)
        else:
            df_tmp = load_pols(pred_dir)
            df_all = pd.concat([df_all, df_tmp], ignore_index=True)
    
    if save_merged_shp_file:
        dir_path_merged = os.path.join(dir_save_merger, filename.rstrip('.shp'))
        if not os.path.exists(dir_path_merged):
            os.mkdir(dir_path_merged)
        df_all.to_file(os.path.join(dir_path_merged, filename))

        if delete_individual_shp_files:
            for subdir in subdirs_tiles:
                shutil.rmtree(subdir)

    return df_all

def get_main_class_outline_for_tile(parent_dir_tile_pred='/home/tplas/predictions/predictions_LCU_2023-01-23-2018_dissolved1000m2_padding44_FGH-override/',
                                    tilename='SK0077', class_label='C', col_name_class=None):
    '''Retrieve main class predictions for a given tile and class label'''
    ## Get path to shp file
    path_list = [x for x in os.listdir(parent_dir_tile_pred) if tilename in x]
    assert len(path_list) == 1, f'Found {len(path_list)} paths for tilename {tilename}'
    path_shp = os.path.join(parent_dir_tile_pred, path_list[0], path_list[0] + '.shp')
    assert os.path.exists(path_shp), f'Path {path_shp} does not exist'

    ## Load shp file
    df_main = load_pols(path_shp)
    if col_name_class is None:
        candidates = ['lc_label', 'Class_high', 'Class_Code', 'class']
        for cand in candidates:
            if cand in df_main.columns:
                col_name_class = cand
                ## assert others are not in df_main.columns
                assert len([x for x in candidates if x in df_main.columns]) == 1, f'Found multiple candidates for column name for class label in {df_main.columns}'
                break
        assert col_name_class is not None, f'Could not find column name for class label in {df_main.columns}'
    else:
        assert col_name_class in df_main.columns, f'Column name {col_name_class} not found in {df_main.columns}'
    df_main = df_main[df_main[col_name_class] == class_label]
    
    if len(df_main) > 0:  # normal case 
        df_main = df_main.reset_index(drop=True)
        return df_main
    elif len(df_main) == 0: 
        print(f'No polygons found for class {class_label} in tile {tilename}')
        return None

def get_area_outside_pols_within_tile(df_pols, tilename='SK0077', col_name_tilenames='PLAN_NO',
                                      tile_outlines_shp_path='../content/evaluation_sample_50tiles/evaluation_sample_50tiles.shp'):
    '''Given a tile outline and a set of polygons, returns the area outside the polygons within the tile outline'''
    ## Get tile outline
    df_tile_outlines = load_pols(tile_outlines_shp_path)
    df_tile_outlines = df_tile_outlines[df_tile_outlines[col_name_tilenames] == tilename]
    assert len(df_tile_outlines) == 1, f'Found {len(df_tile_outlines)} tile outlines for tilename {tilename}: \nPrinting df_outlines:\n\n {df_tile_outlines}'
    tile_outline = df_tile_outlines.iloc[0].geometry 

    ## Handle special cases:
    if len(df_pols) == 0:  # if no polygons are found, return the tile outline
        print(f'WARNING: No polygons found within tile outline of tile {tilename}')
        return tile_outline 
    elif len(df_pols) == 1:  # this can be the case if the polygon is the entire tile, but the boundaries are not exactly the same
        assert df_pols.iloc[0].geometry.intersects(tile_outline), f'Polygon does not intersect tile outline of tile {tilename}'  # at least they touch 
        if df_pols.iloc[0].geometry.within(tile_outline):  # if the polygon is within the tile outline, return the area outside the polygon
            return tile_outline.difference(df_pols.iloc[0].geometry)
        else:  # if not, then assume the boundaries are just a bit weird, and return None. 
            return None 

    # ## Assert that all polygons are within tile outline
    # for i, row in df_pols.iterrows():
    #     assert row.geometry.within(tile_outline), f'Polygon {i} is not within tile outline of tile {tilename}. Area: {row.geometry.area}, pol exterior: {row.geometry.exterior}, tile outline coordinates: {tile_outline.total_bounds}, all pols bounds {df_pols.total_bounds}'

    ## Get area outside polygons
    return tile_outline.difference(df_pols.unary_union) # returns a MultiPolygon or Polygon

def set_raster_in_pols_to_no_class(raster_im, pol):
    '''Clip raster to area inside pol and set all values to no class, fill value is 0'''
    assert type(raster_im) == xr.DataArray, f'Raster image must be of type xarray.DataArray, not {type(raster_im)}'
    assert type(pol) == shp.geometry.polygon.Polygon or type(pol) == shp.geometry.multipolygon.MultiPolygon, f'Polygon must be of type shapely.geometry.Polygon or shapely.geometry.MultiPolygon, not {type(pol)}'
       
    ## Set raster values that are inside pol to no class, fill value is 0
    clipped_raster = raster_im.rio.clip([pol], drop=False,
                                         invert=True,  # so that area OUTSIDE of pol is kept and INSIDE of pol is dropped
                                         all_touched=False)  # If True, all pixels touched by geometries will be burned in. If false, only pixels whose center is within the polygon or that are selected by Bresenham’s line algorithm will be burned in.
    assert clipped_raster.shape == raster_im.shape, f'Clipped raster shape {clipped_raster.shape} does not match original raster shape {raster_im.shape}'
    return clipped_raster

def set_all_raster_values_to_no_class(raster_im):
    '''Set all raster values to no class, fill value is 0'''
    assert type(raster_im) == xr.DataArray, f'Raster image must be of type xarray.DataArray, not {type(raster_im)}'
    raster_im.values = np.zeros(raster_im.shape, dtype=raster_im.dtype)
    return raster_im

def clip_raster_to_main_class_pred(raster_im, tilename='SK0077', class_label='C', 
                                   parent_dir_tile_mainpred='/home/tplas/predictions/predictions_LCU_2023-01-23-2018_dissolved1000m2_padding44_FGH-override/',
                                   tile_outlines_shp_path='../content/evaluation_sample_50tiles/evaluation_sample_50tiles.shp',
                                   verbose=0, col_name_class=None):
    '''Clip raster to area in main class prediction within tile'''
    ## Get main class prediction
    df_main = get_main_class_outline_for_tile(parent_dir_tile_pred=parent_dir_tile_mainpred, 
                                              tilename=tilename, class_label=class_label,
                                              col_name_class=col_name_class)
    if verbose > 0:
        print(f'Found {len(df_main)} polygons for class {class_label} in tile {tilename}')
        print(f'Exterior bounds pols: {df_main.total_bounds}')
        print(f'Total area: {df_main.geometry.area.sum()}')
    if df_main is None:  # means no polygons found for class label in tile
        clipped_raster = set_all_raster_values_to_no_class(raster_im)
    else:
        ## Get area outside main class prediction
        area_outside_pols = get_area_outside_pols_within_tile(df_pols=df_main, tilename=tilename, 
                                                              tile_outlines_shp_path=tile_outlines_shp_path)
        if area_outside_pols is None:  # no areas outside pols found, means that all raster values are inside pols
            clipped_raster = raster_im 
        else:
            ## Set raster values that are inside pol to no class, fill value is 0
            clipped_raster = set_raster_in_pols_to_no_class(raster_im, area_outside_pols)

    return clipped_raster

def create_patch_grid_from_tile_outline(tile_row=None, tile_outline_pol=None, resolution=0.125, patch_size=512,
                                        tile_name_col='PLAN_NO', tile_name=None, select_9_random_patches=True,
                                        verbose=1):
    '''Create a grid of patches from tile outline'''
    assert type(tile_row) == pd.core.series.Series or tile_row is None, f'tile_row must be of type pd.core.series.Series or None, not {type(tile_row)}'
    assert type(tile_outline_pol) == shp.geometry.polygon.Polygon or tile_outline_pol is None, f'tile_outline_pol must be of type shapely.geometry.Polygon or None, not {type(tile_outline_pol)}'
    assert not (tile_row is None and tile_outline_pol is None), 'Either tile_row or tile_outline_pol must be given'
    
    if tile_row is not None and tile_outline_pol is None:
        tile_outline_pol = tile_row.geometry
        tile_name = tile_row[tile_name_col]
    elif tile_row is None and tile_outline_pol is not None:
        pass
    else:
        raise ValueError('Either tile_row or tile_outline_pol must be given')
    if tile_name is None:
        print('WARNING: No tile name given')
    min_x, min_y, max_x, max_y = tile_outline_pol.bounds 
    len_x = max_x - min_x
    len_y = max_y - min_y
    num_patches_x = int(np.floor(len_x / (patch_size * resolution)))
    num_patches_y = int(np.floor(len_y / (patch_size * resolution)))
    if verbose > 0:
        print(f'num_patches_x: {num_patches_x}, num_patches_y: {num_patches_y}')

    if select_9_random_patches:
        ## Doing this custom for 9 patches & division by 3 because that's only use case at the moment 
        n_tertiles = 3
        assert num_patches_x >= n_tertiles and num_patches_y >= n_tertiles, f'num_patches_x and num_patches_y must be >= 3, not {num_patches_x} and {num_patches_y}'
        assert num_patches_x % n_tertiles == 0 and num_patches_y % n_tertiles == 0, f'num_patches_x and num_patches_y must be divisible by 3, not {num_patches_x} and {num_patches_y}'
        n_patches_per_tertile_side = int(num_patches_x / n_tertiles) 
        n_patches_per_tertile_square = n_patches_per_tertile_side ** 2 
        rand_select_mat = np.zeros((num_patches_x, num_patches_y))
        for i in range(n_tertiles):
            for j in range(n_tertiles):
                rand_x = np.random.choice(n_patches_per_tertile_side, size=1, replace=False)[0]
                rand_y = np.random.choice(n_patches_per_tertile_side, size=1, replace=False)[0]
                rand_select_mat[i * n_patches_per_tertile_side + rand_x, j * n_patches_per_tertile_side + rand_y] = 1
    else:
        rand_select_mat = np.zeros((num_patches_x, num_patches_y))

    ## Create grid of patches
    patch_grid = []
    patch_number_list = []
    random_select_list = []
    pn = 0
    for j in range(num_patches_y):
        for i in range(num_patches_x):
            if select_9_random_patches:
                if rand_select_mat[i, j] == 1:
                    random_select_list.append(1)
                else:
                    random_select_list.append(0)
            else:
                random_select_list.append(0)
            patch_grid.append(shp.geometry.box(min_x + i * patch_size * resolution, max_y - j * patch_size * resolution,
                                               min_x + (i + 1) * patch_size * resolution, max_y - (j + 1) * patch_size * resolution))
            patch_number_list.append(pn) 
            pn += 1

    ## Insert patch_grid in gpd 
    df_patch_grid = gpd.GeoDataFrame({'geometry': patch_grid})
    df_patch_grid['RAND_ANNOT'] = random_select_list
    df_patch_grid['SEL_ANNOT'] = 0
    df_patch_grid['Class_low'] = '0'
    df_patch_grid['patch_i'] = patch_number_list
    df_patch_grid['tile_i'] = tile_name
    df_patch_grid['tile_patch'] = [f'{tile_name}_p{pn}' for pn in patch_number_list]

    return df_patch_grid

def create_patch_grid_for_df_outlines(df_tile_outlines, resolution=0.125, patch_size=512,
                                      select_9_random_patches=True, verbose=0):

    df_patch_grid = []
    for row in range(len(df_tile_outlines)):
        df_patch_grid.append(create_patch_grid_from_tile_outline(tile_row=df_tile_outlines.iloc[row], resolution=resolution, patch_size=patch_size,
                                                                select_9_random_patches=select_9_random_patches, verbose=verbose))
    df_patch_grid_all = pd.concat(df_patch_grid, ignore_index=True)

    ## Add CRS from df_tile_outlines:
    df_patch_grid_all.crs = df_tile_outlines.crs
    return df_patch_grid_all

def prepare_habitat_data(path_habitat_prio='/home/tplas/data/gis/Nature recovery network UK habitat data/Habitats - Priority/Habitats - Priority.shp',
                         path_habitat_nonprio='/home/tplas/data/gis/Nature recovery network UK habitat data/Habitats - Non Priority/Habitats - Non Priority.shp',
                         path_dict_mapping='../content/habitat_data_annotations/dict_mapping_habitat.json',
                         col_hab = 'UK_BAP', save_df=False, save_path='~/tmp/habitat_data_annotations/habitat_data_annotations.shp',
                         get_intersection=True, add_tag_col=False, verbose=1):
    if verbose > 0:
        print('Loading habitat data...')
    df_prio = load_pols(path_habitat_prio)
    df_nonprio = load_pols(path_habitat_nonprio)
    pd_outline = load_pols(path_dict['pd_outline'])

    if verbose > 0:
        print(f'Number of polygons in priority habitat data: {len(df_prio)}')
        print(f'Number of polygons in non-priority habitat data: {len(df_nonprio)}')
    if verbose > 1:
        print(f'Unique habitat types in priority habitat data: {df_prio[col_hab].unique()}')
        print(f'Unique habitat types in non-priority habitat data: {df_nonprio[col_hab].unique()}')

    ## What columns are in both dataframes?
    list_cols_overlap = []
    list_cols_prio_only = []
    list_cols_nonprio_only = []

    for col in df_prio.columns:
        if col in df_nonprio.columns:
            list_cols_overlap.append(col)
        else:
            list_cols_prio_only.append(col)

    for col in df_nonprio.columns:
        if col not in df_prio.columns:
            list_cols_nonprio_only.append(col)

    if verbose > 0:
        print(f'Only in priority habitat data: {list_cols_prio_only}')
        print(f'Only in non-priority habitat data: {list_cols_nonprio_only}')
        print(f'N of rows equal Habitat_gr to UK_BAP: {(df_nonprio["Habitat_Gr"] == df_nonprio["UK_BAP"]).sum()}/{len(df_nonprio)}')

    ## Get rid of columns that are only in one of the dataframes:
    if len(list_cols_prio_only) > 0:
        df_prio = df_prio.drop(list_cols_prio_only, axis=1)
    if len(list_cols_nonprio_only) > 0:
        df_nonprio = df_nonprio.drop(list_cols_nonprio_only, axis=1)
        
    create_blank_mapping = False
    if create_blank_mapping:
        assert False, 'This will overwrite the existing mapping - remove assert to continue'
        sorted_hab_prio = np.array([x for x in list(df_prio[col_hab].unique()) if x is not None])
        sorted_hab_prio.sort()
        sorted_hab_nonprio = np.array([x for x in list(df_nonprio[col_hab].unique()) if x is not None])
        sorted_hab_nonprio.sort()

        dict_mapping_habitat = {'priority': {x: None for x in sorted_hab_prio},
                                'non-priority': {x: None for x in sorted_hab_nonprio}}

        ## save dict as json file:
        with open('../content/habitat_data_annotations/dict_mapping_habitat.json', 'w') as fp:
            json.dump(dict_mapping_habitat, fp, indent=2)

    with open(path_dict_mapping, 'r') as fp:
        dict_mapping_habitat = json.load(fp)

    cols_keep = ['Year', 'UK_BAP', 'geometry'] 
    df_prio = df_prio[cols_keep]
    df_nonprio = df_nonprio[cols_keep]
    df_prio['source'] = 'Habitats - Priority, Peak District National Park Authority'
    df_nonprio['source'] = 'Habitats - Non-priority, Peak District National Park Authority'
    df_prio['Class_low'] = df_prio['UK_BAP'].apply(lambda x: dict_mapping_habitat['priority'][x] if x in dict_mapping_habitat['priority'].keys() else None)
    df_nonprio['Class_low'] = df_nonprio['UK_BAP'].apply(lambda x: dict_mapping_habitat['non-priority'][x] if x in dict_mapping_habitat['non-priority'].keys() else None)
    df_merged = pd.concat([df_prio, df_nonprio]).reset_index(drop=True)
    if verbose > 0:
        print(f'Number of polygons in merged habitat data: {len(df_merged)}')
        print(f'Number of polygons with Class_low = None: {(df_merged["Class_low"].isna()).sum()}')
    if verbose > 1:
    
        print(f'Unique habitat types in merged habitat data: {df_merged[col_hab].unique()}')
        print(f'Unique habitat types in merged habitat data: {df_merged["Class_low"].unique()}')
    df_merged = df_merged.dropna(subset=['Class_low'])

    df_merged = df_merged.explode()
    if verbose > 0:
        print(f'Number of polygons in merged habitat data after exploding: {len(df_merged)}')
    df_merged = test_validity_geometry_column(df_merged)
    df_merged = df_merged.dropna(subset=['geometry'])
    if verbose > 0:
        print(f'Number of polygons in merged habitat data after dropping invalid geometries: {len(df_merged)}')
        print('Now only keeping polygons that intersect with the outline of the Peak District National Park...')
    
    if get_intersection:
        df_merged = df_merged[df_merged.intersection(pd_outline.iloc[0]['geometry']).area > 1]
    df_merged = df_merged.explode()
    df_merged = df_merged.reset_index(drop=True)
    gtypes = np.array([type(df_merged['geometry'].iloc[x]) for x in range(len(df_merged))])
    ispol = gtypes == shapely.geometry.polygon.Polygon
    inds_not_pol = np.where(ispol == False)[0]
    if verbose > 0:
        print(f'Number of non polygons: {len(inds_not_pol)}')
    if len(inds_not_pol) > 10:
        print('More than 10 non polygons, something is wrong!')
        assert False
    if len(inds_not_pol) > 0: 
        df_merged = df_merged.drop(inds_not_pol)
    df_merged = df_merged.reset_index(drop=True)

    if add_tag_col:
        df_merged['SEL_TRAIN'] = 0

    if save_df:
        df_merged.to_file(save_path)

    return df_merged
    
def use_soil_data_to_overwrite(df_lc=None, df_soil_path='/home/tplas/data/gis/Peaty_Soils_Location/Peaty_Soils_Location_(England)___BGS_&_NSRI.shp',
                               col_lc_label='Class_low', soil_data_name='Natural England Peaty Soils',
                               verbose=1):
    df_soil = load_pols(df_soil_path)
    df_outline = load_pols(path_dict['pd_outline'])

    print('Validating df_LC')
    df_lc = test_validity_geometry_column(df_lc, verbose=verbose)

    print('Validating df_soil')
    df_soil = df_soil[df_soil['geometry'].intersects(df_outline.iloc[0]['geometry'])]
    df_soil = df_soil.explode()
    df_soil = test_validity_geometry_column(df_soil, verbose=verbose)
    
    if soil_data_name == 'Natural England Peaty Soils':
        peat_classes = ['Deep Peaty Soils', 'Shallow Peaty Soils']
        assert np.isin(peat_classes, df_soil['PCLASSDESC'].values).all(), 'Not all peat classes are in the soil data'
        df_soil = df_soil[np.isin(df_soil['PCLASSDESC'].values, peat_classes)]
        ## merge all geometries in df_soil to one geometry:
        soil_merged = df_soil.dissolve()
        soil_merged = soil_merged['geometry'].iloc[0]
        
        peat_mapping = {'D1a': 'D1b', 'D2b': 'D2d', 'D6a': 'D6c'}
        non_peat_mapping = {'D1b': 'D1a', 'D2d': 'D2b', 'D6c': 'D6a'}
        all_keys = list(peat_mapping.keys()) + list(non_peat_mapping.keys())
        ## Loop through the soil data and replace the classes where geom overlaps with the soil data:
        count_changed, count_unchanged = 0, 0
        for i in range(len(df_lc)):
            pol = df_lc.iloc[i]['geometry']
            label = df_lc.iloc[i][col_lc_label]
            if label in all_keys:
                area_intersect_soil = pol.intersection(soil_merged).area
                area_non_peat = pol.difference(soil_merged).area
                if area_intersect_soil > area_non_peat:
                    if label in peat_mapping.keys():
                        df_lc.loc[i, col_lc_label] = peat_mapping[label]
                        df_lc.loc[i, 'source'] = df_lc.loc[i, 'source'] + ' (using Natural England Peaty Soils Location)'
                        count_changed += 1
                        if verbose > 1:
                            print(f'Changed {label} to {peat_mapping[label]} at index {i}')
                    else:
                        count_unchanged += 1
                        if verbose > 1:
                            print(f'Label {label} at index {i} not changed')
                else:
                    if label in non_peat_mapping.keys():
                        df_lc.loc[i, col_lc_label] = non_peat_mapping[label]
                        df_lc.loc[i, 'source'] = df_lc.loc[i, 'source'] + ' (using Natural England Peaty Soils Location)'
                        count_changed += 1
                        if verbose > 1:
                            print(f'Changed {label} to {non_peat_mapping[label]} at index {i}')
                    else:
                        count_unchanged += 1
                        if verbose > 1:
                            print(f'Label {label} at index {i} not changed')
    else:
        raise ValueError(f'Soil data name {soil_data_name} not recognised')

    if verbose > 0:
        print(f'Number of polygons changed: {count_changed} and unchanged: {count_unchanged}')
    return df_lc, df_soil<|MERGE_RESOLUTION|>--- conflicted
+++ resolved
@@ -1398,16 +1398,10 @@
         # print(f'Torchvision version is {torchvision.__version__}')  # not using torchvision at the moment though .. 
         print(f'Segmentation-models-pytorch version is {smp.__version__}')
     if assert_versions:
-<<<<<<< HEAD
-        assert torch.__version__ == '2.2.1' # '1.12.1+cu102' /david/
-        # assert torchvision.__version__ == '0.13.1+cu102'
-        assert smp.__version__ == '0.3.3' # '0.3.0' /david/
-=======
         if check_gpu:
-            assert torch.__version__ == '1.12.1+cu102'
+            assert torch.__version__ == '2.2.1' # '1.12.1+cu102' /david/
             # assert torchvision.__version__ == '0.13.1+cu102'
-            assert smp.__version__ == '0.3.0'
->>>>>>> f5b16f46
+            assert smp.__version__ == '0.3.3' # '0.3.0' /david/
 
 def change_tensor_to_max_class_prediction(pred, expected_square_size=512, disallow_0=True):
     '''CNN typically outputs a prediction for each class. This function finds the max/most likely
